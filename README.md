--- conflicted
+++ resolved
@@ -43,16 +43,12 @@
 - **Task Memory Function**: Automatically backup task history, providing long-term memory and reference capabilities
 - **Research Mode**: Systematic technical research capabilities with guided workflows for exploring technologies, best practices, and solution comparisons
 - **Project Rules Initialization**: Define project standards and rules to maintain consistency across large projects
-<<<<<<< HEAD
-- **<a id="web-gui"></a>Web GUI**: Provides an optional web-based graphical user interface for task management. Enable by setting `ENABLE_GUI=true` in your `.env` file. When enabled, a `WebGUI.md` file containing the access address will be created in your `DATA_DIR`.
+- **<a id="web-gui"></a>Web GUI**: Provides an optional web-based graphical user interface for task management. Enable by setting `ENABLE_GUI=true` in your `.env` file. When enabled, a `WebGUI.md` file containing the access address will be created in your `DATA_DIR`. You can customize the web port by setting `WEB_PORT` (if not specified, an available port will be automatically selected).
 - **<a id="task-viewer"></a>Task Viewer**: A modern, React-based web interface for viewing and managing task data across multiple profiles with advanced features like drag & drop tabs, real-time search, and configurable auto-refresh. See the [Task Viewer documentation](tools/task-viewer) for setup and usage instructions.
 
   ![Task Viewer Interface](tools/task-viewer/screenshot.png)
   
   ![Task Viewer in Action](tools/task-viewer/taskview.png)
-=======
-- **<a id="web-gui"></a>Web GUI**: Provides an optional web-based graphical user interface for task management. Enable by setting `ENABLE_GUI=true` in your `.env` file. When enabled, a `WebGUI.md` file containing the access address will be created in your `DATA_DIR`. You can customize the web port by setting `WEB_PORT` (if not specified, an available port will be automatically selected).
->>>>>>> 57f96717
 
 ## 🧭 <a id="usage-guide"></a>Usage Guide
 
