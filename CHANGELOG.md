--- conflicted
+++ resolved
@@ -2,7 +2,6 @@
 
 # Changelog
 
-<<<<<<< HEAD
 ## [1.0.21] - 2025-01-13
 
 ### Added
@@ -33,16 +32,6 @@
 - **Node.js HTTP Server**: RESTful API endpoints for task and profile management
 - **HTML5 Drag & Drop**: Native browser API for intuitive tab reordering
 - **CSS Grid & Flexbox**: Responsive layout system with mobile-first approach
-
-=======
-## [1.0.21]
-
-### Added
-
-- Added support for ListRoots protocol and optimized DATA_DIR configuration method (99baa0f)
-- Added WEB_PORT environment variable to customize WebGUI port number (8771a5b)
-
->>>>>>> 57f96717
 ### Changed
 
 - Updated documentation to reflect new configuration options (99baa0f, 8771a5b)
