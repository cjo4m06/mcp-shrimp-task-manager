--- conflicted
+++ resolved
@@ -1,25 +1,9 @@
 [English](../../README.md) | [中文](README.md)
 
-## 目录
-
-- [✨ 功能特点](#功能特点1)
+## 目錄
+
+- [✨ 功能特點](#功能特點1)
 - [📖 使用指南](#使用指南)
-<<<<<<< HEAD
-- [🧠 任务记忆功能](#任务记忆功能)
-- [🤔 思维链过程](#思维链过程)
-- [📋 专案规范初始化](#专案规范初始化)
-- [📚 文件资源](#文件资源)
-- [🔧 安装与使用](#安装与使用)
-- [🔌 在支援 MCP 的客户端中使用](#客户端中使用)
-- [💡 系统提示词指导](#系统提示词指导)
-- [🛠️ 可用工具一览](#可用工具一览)
-- [📄 许可协议](#许可协议)
-- [🤖 推荐模型](#推荐模型)
-- - [🌐 網頁圖形介面](#網頁圖形介面)
-
-
-# MCP 虾米任务管理器
-=======
 - [🧠 任務記憶功能](#任務記憶功能)
 - [📋 專案規範初始化](#專案規範初始化)
 - [🌐 網頁圖形介面](#網頁圖形介面)
@@ -32,141 +16,120 @@
 - [🤖 推薦模型](#推薦模型)
 
 # MCP 蝦米任務管理器
->>>>>>> 528984f1
 
 [![Shrimp Task Manager Demo](/docs/yt.png)](https://www.youtube.com/watch?v=Arzu0lV09so)
 
 [![smithery badge](https://smithery.ai/badge/@cjo4m06/mcp-shrimp-task-manager)](https://smithery.ai/server/@cjo4m06/mcp-shrimp-task-manager)
 
-> 🚀 基于 Model Context Protocol (MCP) 的智能任务管理系统，为 AI Agent 提供高效的程式开发工作流程框架。
-
-虾米任务管理器透过结构化的工作流程引导，协助 Agent 系统性规划程式开发步骤，强化任务记忆管理机制，有效避免冗余与重复的编程工作。
-
-## ✨ <a id="功能特点1"></a>功能特点
-
-- **任务规划与分析**：深入理解与分析复杂任务需求
-- **智能任务拆分**：将大型任务自动拆分为可管理的小型任务
-- **依赖关系管理**：精确处理任务间的依赖关系，确保正确的执行顺序
-- **执行状态追踪**：即时监控任务执行进度和状态
-- **任务完整性验证**：确保任务成果符合预期要求
-- **任务复杂度评估**：自动评估任务复杂度并提供最佳处理建议
-- **任务摘要自动更新**：完成任务时自动产生摘要，优化记忆效能
-- **任务记忆功能**：自动备份任务历史记录，提供长期记忆和参考能力
-- **思维链过程**：通过步骤化的推理系统性地分析复杂问题
-- **专案规范初始化**：定义专案标准和规则，维持大型专案的一致性
+> 🚀 基於 Model Context Protocol (MCP) 的智能任務管理系統，為 AI Agent 提供高效的程式開發工作流程框架。
+
+蝦米任務管理器透過結構化的工作流程引導，協助 Agent 系統性規劃程式開發步驟，強化任務記憶管理機制，有效避免冗餘與重複的編程工作。
+
+## ✨ <a id="功能特點1"></a>功能特點
+
+- **任務規劃與分析**：深入理解與分析複雜任務需求
+- **智能任務拆分**：將大型任務自動拆分為可管理的小型任務
+- **依賴關係管理**：精確處理任務間的依賴關係，確保正確的執行順序
+- **執行狀態追蹤**：即時監控任務執行進度和狀態
+- **任務完整性驗證**：確保任務成果符合預期要求
+- **任務複雜度評估**：自動評估任務複雜度並提供最佳處理建議
+- **任務摘要自動更新**：完成任務時自動產生摘要，優化記憶效能
+- **任務記憶功能**：自動備份任務歷史記錄，提供長期記憶和參考能力
+- **思維鏈過程**：通過步驟化的推理系統性地分析複雜問題
+- **專案規範初始化**：定義專案標準和規則，維持大型專案的一致性
+- **<a id="網頁圖形介面"></a>網頁圖形介面**：提供選用的網頁圖形化使用者介面來管理任務。透過在您的 `.env` 檔案中設定 `ENABLE_GUI=true` 來啟用。啟用後，將會在您的 `DATA_DIR` 中建立一個包含存取網址的 `WebGUI.md` 檔案。
 
 ## 🧭 <a id="使用指南"></a>使用指南
 
-虾米任务管理器提供结构化的 AI 辅助程式开发方法，通过引导式工作流程和系统化任务管理实现高效开发。
-
-### 什么是虾米？
-
-虾米本质上是一个提示词范本，通过一系列提示词引导 AI Agent 更好地理解和适应您的专案。它确保 Agent 能够更贴近您专案的特定需求和惯例。
-
-### 首次使用设置
-
-在使用新专案时，只需对 Agent 说「init project rules」（初始化专案规则）。这将引导 Agent 生成一份符合您专案特定需求和结构的规则档案。
-
-### 任务规划流程
-
-要开发或更新功能，使用命令「plan task [您的描述]」（规划任务 [您的描述]）。系统将参考先前建立的规则，尝试理解您的专案，搜寻相关程式码区块，并根据专案的当前状态提出全面的计划。
-
-### 反馈机制
-
-在规划过程中，虾米引导 Agent 进行多步骤思考。您可以审查这个过程，如果您觉得某个部分偏离了您的目标，可以直接打断并提出您的观点。Agent 将采纳您的反馈并继续思考过程。
-
-### 任务执行
-
-当您对规划内容满意后，使用「execute task [任务名称或 ID]」（执行任务 [任务名称或 ID]）来实施计划。如果您不指定任务名称或 ID，系统将自动识别并执行最优先的任务。
-
-### 连续模式
-
-如果您希望连续执行所有任务而不需要为每个任务手动干预，可以使用「continuous mode」（连续模式）自动处理整个任务队列。
-
-### Token 限制注意事项
-
-由于 LLM 的 Token 限制，在长时间对话中可能会丧失上下文。如果发生这种情况，只需开启新的聊天会话并请 Agent 继续执行即可。系统将从上次中断的地方继续，无需重复任务细节或上下文。
-
-### 提示词语言与客制化
-
-您可以透过设定 `TEMPLATES_USE` 环境变数来切换系统提示词的语言。预设支援 `en`（英文）和 `zh`（繁体中文）。此外，您也可以复制现有的模板目录（例如 `src/prompts/templates_en`）到 `DATA_DIR` 指定的位置，进行修改后，将 `TEMPLATES_USE` 指向您的客制化模板目录名称，以实现更深度的提示词客制化
-
-## 🧠 <a id="任务记忆功能"></a>任务记忆功能
-
-虾米任务管理器具备长期记忆功能，可以自动保存任务执行的历史记录，并在规划新任务时提供参考经验。
-
-### 功能特点
-
-- 系统会自动将任务备份到 memory 目录中
-- 备份文件按照时间顺序命名，格式为 tasks_backup_YYYY-MM-DDThh-mm-ss.json
-- 任务规划 Agent 会自动获得关于如何利用记忆功能的指导
-
-### 优势与效益
-
-- **避免重复工作**：参考过去任务，不必从零开始解决类似问题
-- **借鉴成功经验**：利用已验证有效的解决方案，提高开发效率
-- **学习与改进**：识别过去的错误或低效方案，持续优化工作流程
-- **知识沉淀**：随着系统使用时间增长，形成持续扩展的知识库
-
-通过有效利用任务记忆功能，系统能够不断积累经验，智能化程度和工作效率将持续提升。
-
-<<<<<<< HEAD
-## 🤔 <a id="思维链过程"></a>思维链过程
-
-思维链功能通过结构化思考增强问题解决能力：
-
-- **系统化推理**：将复杂问题分解为逻辑步骤
-- **假设测试**：挑战假设以验证解决方案的可行性
-- **批判性分析**：使用严格标准评估各种解决方案选项
-- **改进决策过程**：通过深思熟虑达成更可靠的结论
-
-当启用此功能（预设设定）时，系统会引导 Agent 使用 `process_thought` 工具进行逐步推理，确保在实施前进行彻底的问题分析。
-
-## 📋 <a id="专案规范初始化"></a>专案规范初始化
-=======
+蝦米任務管理器提供結構化的 AI 輔助程式開發方法，通過引導式工作流程和系統化任務管理實現高效開發。
+
+### 什麼是蝦米？
+
+蝦米本質上是一個提示詞範本，通過一系列提示詞引導 AI Agent 更好地理解和適應您的專案。它確保 Agent 能夠更貼近您專案的特定需求和慣例。
+
+### 首次使用設置
+
+在使用新專案時，只需對 Agent 說「init project rules」（初始化專案規則）。這將引導 Agent 生成一份符合您專案特定需求和結構的規則檔案。
+
+### 任務規劃流程
+
+要開發或更新功能，使用命令「plan task [您的描述]」（規劃任務 [您的描述]）。系統將參考先前建立的規則，嘗試理解您的專案，搜尋相關程式碼區塊，並根據專案的當前狀態提出全面的計劃。
+
+### 反饋機制
+
+在規劃過程中，蝦米引導 Agent 進行多步驟思考。您可以審查這個過程，如果您覺得某個部分偏離了您的目標，可以直接打斷並提出您的觀點。Agent 將採納您的反饋並繼續思考過程。
+
+### 任務執行
+
+當您對規劃內容滿意後，使用「execute task [任務名稱或 ID]」（執行任務 [任務名稱或 ID]）來實施計劃。如果您不指定任務名稱或 ID，系統將自動識別並執行最優先的任務。
+
+### 連續模式
+
+如果您希望連續執行所有任務而不需要為每個任務手動干預，可以使用「continuous mode」（連續模式）自動處理整個任務隊列。
+
+### Token 限制注意事項
+
+由於 LLM 的 Token 限制，在長時間對話中可能會喪失上下文。如果發生這種情況，只需開啟新的聊天會話並請 Agent 繼續執行即可。系統將從上次中斷的地方繼續，無需重複任務細節或上下文。
+
+### 提示詞語言與客製化
+
+您可以透過設定 `TEMPLATES_USE` 環境變數來切換系統提示詞的語言。預設支援 `en`（英文）和 `zh`（繁體中文）。此外，您也可以複製現有的模板目錄（例如 `src/prompts/templates_en`）到 `DATA_DIR` 指定的位置，進行修改後，將 `TEMPLATES_USE` 指向您的客製化模板目錄名稱，以實現更深度的提示詞客製化
+
+## 🧠 <a id="任務記憶功能"></a>任務記憶功能
+
+蝦米任務管理器具備長期記憶功能，可以自動保存任務執行的歷史記錄，並在規劃新任務時提供參考經驗。
+
+### 功能特點
+
+- 系統會自動將任務備份到 memory 目錄中
+- 備份文件按照時間順序命名，格式為 tasks_backup_YYYY-MM-DDThh-mm-ss.json
+- 任務規劃 Agent 會自動獲得關於如何利用記憶功能的指導
+
+### 優勢與效益
+
+- **避免重複工作**：參考過去任務，不必從零開始解決類似問題
+- **借鑒成功經驗**：利用已驗證有效的解決方案，提高開發效率
+- **學習與改進**：識別過去的錯誤或低效方案，持續優化工作流程
+- **知識沉澱**：隨著系統使用時間增長，形成持續擴展的知識庫
+
+通過有效利用任務記憶功能，系統能夠不斷積累經驗，智能化程度和工作效率將持續提升。
+
 ## 📋 <a id="專案規範初始化"></a>專案規範初始化
->>>>>>> 528984f1
-
-专案规范功能有助于维持代码库的一致性：
-
-- **标准化开发**：建立一致的编码模式和实践
-- **新开发者引导**：为专案贡献提供明确的指南
-- **维持品质**：确保所有代码符合既定的专案标准
-
-> **⚠️ 建议**：当专案规模不断扩大或发生重大变更时，请初始化专案规范。这有助于在复杂度增加时维持一致性和品质。
-
-在以下情况使用 `init_project_rules` 工具设置或更新专案标准：
-
-- 启动新的大型专案
-- 有新团队成员加入
-- 实施重大架构变更
-- 采用新的开发惯例
-
-### 使用范例
-
-您可以透过简单的自然语言指令轻松使用此功能：
-
-- **首次设定时**：只需对 Agent 说「初始化规则」或「初始化专案规则」
-- **需要更新时**：当专案发展变化时，对 Agent 说「更新规则」或「更新专案规则」
-
-当您的代码库扩展或经历重大结构变化时，此工具特别有价值，有助于在整个专案生命周期中保持一致的开发实践。
-
-## 📚 <a id="文件资源"></a>文件资源
-
-<<<<<<< HEAD
-- [系统架构](architecture.md)：详细的系统设计与数据流说明
-- [提示词自定义指南](prompt-customization.md)：透过环境变数自定义工具提示词的说明
-- [更新日志](CHANGELOG.md)：记录此专案的所有重要变更
-=======
+
+專案規範功能有助於維持代碼庫的一致性：
+
+- **標準化開發**：建立一致的編碼模式和實踐
+- **新開發者引導**：為專案貢獻提供明確的指南
+- **維持品質**：確保所有代碼符合既定的專案標準
+
+> **⚠️ 建議**：當專案規模不斷擴大或發生重大變更時，請初始化專案規範。這有助於在複雜度增加時維持一致性和品質。
+
+在以下情況使用 `init_project_rules` 工具設置或更新專案標準：
+
+- 啟動新的大型專案
+- 有新團隊成員加入
+- 實施重大架構變更
+- 採用新的開發慣例
+
+### 使用範例
+
+您可以透過簡單的自然語言指令輕鬆使用此功能：
+
+- **首次設定時**：只需對 Agent 說「初始化規則」或「初始化專案規則」
+- **需要更新時**：當專案發展變化時，對 Agent 說「更新規則」或「更新專案規則」
+
+當您的代碼庫擴展或經歷重大結構變化時，此工具特別有價值，有助於在整個專案生命週期中保持一致的開發實踐。
+
+## 📚 <a id="文件資源"></a>文件資源
+
 - [提示詞自定義指南](prompt-customization.md)：透過環境變數自定義工具提示詞的說明
 - [更新日誌](CHANGELOG.md)：記錄此專案的所有重要變更
->>>>>>> 528984f1
-
-## 🔧 <a id="安装与使用"></a>安装与使用
+
+## 🔧 <a id="安裝與使用"></a>安裝與使用
 
 ### Installing via Smithery
 
-To install 虾米任务管理器 for Claude Desktop automatically via [Smithery](https://smithery.ai/server/@cjo4m06/mcp-shrimp-task-manager):
+To install 蝦米任務管理器 for Claude Desktop automatically via [Smithery](https://smithery.ai/server/@cjo4m06/mcp-shrimp-task-manager):
 
 ```bash
 npx -y @smithery/cli install @cjo4m06/mcp-shrimp-task-manager --client claude
@@ -175,25 +138,25 @@
 ### Manual Installation
 
 ```bash
-# 安装依赖套件
+# 安裝依賴套件
 npm install
 
-# 建置并启动服务
+# 建置並啟動服務
 npm run build
 ```
 
-## 🔌 <a id="客户端中使用"></a>在支援 MCP 的客户端中使用
-
-虾米任务管理器可以与任何支援 Model Context Protocol 的客户端一起使用，例如 Cursor IDE。
+## 🔌 <a id="客戶端中使用"></a>在支援 MCP 的客戶端中使用
+
+蝦米任務管理器可以與任何支援 Model Context Protocol 的客戶端一起使用，例如 Cursor IDE。
 
 ### 在 Cursor IDE 中配置
 
-虾米任务管理器提供两种配置方式：全局配置和专案特定配置。
+蝦米任務管理器提供兩種配置方式：全局配置和專案特定配置。
 
 #### 全局配置
 
-1. 开启 Cursor IDE 的全局设定档案（通常位于 `~/.cursor/mcp.json`）
-2. 在 `mcpServers` 区段中添加以下配置：
+1. 開啟 Cursor IDE 的全局設定檔案（通常位於 `~/.cursor/mcp.json`）
+2. 在 `mcpServers` 區段中添加以下配置：
 
 ```json
 {
@@ -227,14 +190,14 @@
 }
 ```
 
-> ⚠️ 请将 `/mcp-shrimp-task-manager` 替换为您的实际路径。
-
-#### 专案特定配置
-
-您也可以为每个专案设定专属配置，以便针对不同专案使用独立的数据目录：
-
-1. 在专案根目录创建 `.cursor` 目录
-2. 在该目录下创建 `mcp.json` 文件，内容如下：
+> ⚠️ 請將 `/mcp-shrimp-task-manager` 替換為您的實際路徑。
+
+#### 專案特定配置
+
+您也可以為每個專案設定專屬配置，以便針對不同專案使用獨立的數據目錄：
+
+1. 在專案根目錄創建 `.cursor` 目錄
+2. 在該目錄下創建 `mcp.json` 文件，內容如下：
 
 ```json
 {
@@ -243,12 +206,7 @@
       "command": "node",
       "args": ["/path/to/mcp-shrimp-task-manager/dist/index.js"],
       "env": {
-<<<<<<< HEAD
-        "DATA_DIR": "/path/to/project/data" // 必须使用绝对路径
-        "ENABLE_THOUGHT_CHAIN": "true",
-=======
         "DATA_DIR": "/path/to/project/data", // 必須使用絕對路徑
->>>>>>> 528984f1
         "TEMPLATES_USE": "en",
         "ENABLE_GUI": "false"
       }
@@ -264,34 +222,29 @@
       "command": "npx",
       "args": ["-y", "mcp-shrimp-task-manager"],
       "env": {
-<<<<<<< HEAD
-        "DATA_DIR": "/path/to/project/data" // 必须使用绝对路径
-        "ENABLE_THOUGHT_CHAIN": "true",
-=======
         "DATA_DIR": "/path/to/project/data", // 必須使用絕對路徑
->>>>>>> 528984f1
-        "TEMPLATES_USE": "en",
-        "ENABLE_GUI": "false"
-      }
-    }
-  }
-}
-```
-
-### ⚠️ 重要配置说明
-
-**DATA_DIR 参数**是虾米任务管理器存储任务数据、对话记录等信息的目录，正确设置此参数对于系统的正常运行至关重要。此参数必须使用**绝对路径**，使用相对路径可能导致系统无法正确定位数据目录，造成数据丢失或功能失效。
-
-> **警告**：使用相对路径可能导致以下问题：
+        "TEMPLATES_USE": "en",
+        "ENABLE_GUI": "false"
+      }
+    }
+  }
+}
+```
+
+### ⚠️ 重要配置說明
+
+**DATA_DIR 參數**是蝦米任務管理器存儲任務數據、對話記錄等信息的目錄，正確設置此參數對於系統的正常運行至關重要。此參數必須使用**絕對路徑**，使用相對路徑可能導致系統無法正確定位數據目錄，造成數據丟失或功能失效。
+
+> **警告**：使用相對路徑可能導致以下問題：
 >
-> - 数据档案找不到，导致系统初始化失败
-> - 任务状态丢失或无法正确保存
-> - 应用程式在不同环境下行为不一致
-> - 系统崩溃或无法启动
-
-### 🔧 环境变数配置
-
-虾米任务管理器支援透过环境变数自定义提示词行为，让您无需修改程式码即可微调 AI 助手的回应。您可以在配置中或透过 `.env` 文件设置这些变数：
+> - 數據檔案找不到，導致系統初始化失敗
+> - 任務狀態丟失或無法正確保存
+> - 應用程式在不同環境下行為不一致
+> - 系統崩潰或無法啟動
+
+### 🔧 環境變數配置
+
+蝦米任務管理器支援透過環境變數自定義提示詞行為，讓您無需修改程式碼即可微調 AI 助手的回應。您可以在配置中或透過 `.env` 文件設置這些變數：
 
 ```json
 {
@@ -301,97 +254,70 @@
       "args": ["/path/to/mcp-shrimp-task-manager/dist/index.js"],
       "env": {
         "DATA_DIR": "/path/to/project/data",
-<<<<<<< HEAD
-        "MCP_PROMPT_PLAN_TASK": "自定义规划指导...",
-        "MCP_PROMPT_EXECUTE_TASK_APPEND": "附加执行说明...",
-        "ENABLE_THOUGHT_CHAIN": "true",
-=======
         "MCP_PROMPT_PLAN_TASK": "自定義規劃指導...",
         "MCP_PROMPT_EXECUTE_TASK_APPEND": "附加執行說明...",
->>>>>>> 528984f1
-        "TEMPLATES_USE": "en",
-        "ENABLE_GUI": "false"
-      }
-    }
-  }
-}
-```
-
-提供两种自定义方式：
-
-- **覆盖模式**（`MCP_PROMPT_[FUNCTION_NAME]`）：完全替换预设提示词
-- **追加模式**（`MCP_PROMPT_[FUNCTION_NAME]_APPEND`）：在现有提示词基础上增加内容
-
-此外，还有其他系统配置变数：
-
-<<<<<<< HEAD
-- **DATA_DIR**：指定任务数据存储的目录
-- **ENABLE_THOUGHT_CHAIN**：控制任务规划工作流中的思考模式。当设置为 `true`（预设值）时，系统引导用户使用 `process_thought` 工具进行逐步推理。当设置为 `false` 时，系统直接使用 `analyze_task` 提交分析结果，跳过详细的思考过程。
-- **TEMPLATES_USE**：指定提示词使用的模板集。预设为 `en`。目前可用的选项有 `en` 和 `zh`。若要使用自定义模板，请将 `src/prompts/templates_en` 目录复制到 `DATA_DIR` 指定的位置，重新命名复制的目录（例如，`my_templates`），并将 `TEMPLATES_USE` 设置为新的目录名称（例如，`my_templates`）。
-=======
+        "TEMPLATES_USE": "en",
+        "ENABLE_GUI": "false"
+      }
+    }
+  }
+}
+```
+
+提供兩種自定義方式：
+
+- **覆蓋模式**（`MCP_PROMPT_[FUNCTION_NAME]`）：完全替換預設提示詞
+- **追加模式**（`MCP_PROMPT_[FUNCTION_NAME]_APPEND`）：在現有提示詞基礎上增加內容
+
+此外，還有其他系統配置變數：
+
 - **DATA_DIR**：指定任務數據存儲的目錄
 - **TEMPLATES_USE**：指定提示詞使用的模板集。預設為 `en`。目前可用的選項有 `en` 和 `zh`。若要使用自定義模板，請將 `src/prompts/templates_en` 目錄複製到 `DATA_DIR` 指定的位置，重新命名複製的目錄（例如，`my_templates`），並將 `TEMPLATES_USE` 設置為新的目錄名稱（例如，`my_templates`）。
->>>>>>> 528984f1
-
-有关自定义提示词的详细说明，包括支援的参数和范例，请参阅[提示词自定义指南](prompt-customization.md)。
-
-## 💡 <a id="系统提示词指导"></a>系统提示词指导
+
+有關自定義提示詞的詳細說明，包括支援的參數和範例，請參閱[提示詞自定義指南](prompt-customization.md)。
+
+## 💡 <a id="系統提示詞指導"></a>系統提示詞指導
 
 ### Cursor IDE 配置
 
-您可以启用 Cursor Settings => Features => Custom modes 功能，并配置以下两个模式：
+您可以啟用 Cursor Settings => Features => Custom modes 功能，並配置以下兩個模式：
 
 #### TaskPlanner 模式
 
 ```
-你是一个专业的任务规划专家，你必须与用户进行交互，分析用户的需求，并收集专案相关资讯，最终使用 「plan_task」 建立任务，当任务建立完成后必须总结摘要，并告知用户使用「TaskExecutor」模式进行任务执行。
-你必须专心于任务规划禁止使用 「execute_task」 来执行任务，
-严重警告你是任务规划专家，你不能直接修改程式码，你只能规划任务，并且你不能直接修改程式码，你只能规划任务。
+你是一個專業的任務規劃專家，你必須與用戶進行交互，分析用戶的需求，並收集專案相關資訊，最終使用 「plan_task」 建立任務，當任務建立完成後必須總結摘要，並告知用戶使用「TaskExecutor」模式進行任務執行。
+你必須專心於任務規劃禁止使用 「execute_task」 來執行任務，
+嚴重警告你是任務規劃專家，你不能直接修改程式碼，你只能規劃任務，並且你不能直接修改程式碼，你只能規劃任務。
 ```
 
 #### TaskExecutor 模式
 
 ```
-你是一个专业的任务执行专家，当用户有指定执行任务，则使用 「execute_task」 进行任务执行，
-没有指定任务时则使用 「list_tasks」 寻找未执行的任务并执行，
-当执行完成后必须总结摘要告知用户结论，
-你一次只能执行一个任务，当任务完成时除非用户明确告知否则禁止进行下一则任务。
-用户如果要求「连续模式」则按照顺序连续执行所有任务
-```
-
-> 💡 根据您的需求场景选择适当的模式：
+你是一個專業的任務執行專家，當用戶有指定執行任務，則使用 「execute_task」 進行任務執行，
+沒有指定任務時則使用 「list_tasks」 尋找未執行的任務並執行，
+當執行完成後必須總結摘要告知用戶結論，
+你一次只能執行一個任務，當任務完成時除非用戶明確告知否則禁止進行下一則任務。
+用戶如果要求「連續模式」則按照順序連續執行所有任務
+```
+
+> 💡 根據您的需求場景選擇適當的模式：
 >
-> - 当需要规划任务时使用 **TaskPlanner** 模式
-> - 当需要执行任务时使用 **TaskExecutor** 模式
+> - 當需要規劃任務時使用 **TaskPlanner** 模式
+> - 當需要執行任務時使用 **TaskExecutor** 模式
 
 ### 在其他工具中使用
 
 如果您的工具不支援 Custom modes 功能，可以：
 
-- 在不同阶段手动贴上相应的提示词
-- 或直接使用简单命令如 `请规划以下任务：......` 或 `请开始执行任务...`
-
-## 🛠️ <a id="可用工具一览"></a>可用工具一览
-
-配置完成后，您可使用以下工具：
-
-| 功能分类     | 工具名称             | 功能描述                   |
+- 在不同階段手動貼上相應的提示詞
+- 或直接使用簡單命令如 `請規劃以下任務：......` 或 `請開始執行任務...`
+
+## 🛠️ <a id="可用工具一覽"></a>可用工具一覽
+
+配置完成後，您可使用以下工具：
+
+| 功能分類     | 工具名稱             | 功能描述                   |
 | ------------ | -------------------- | -------------------------- |
-<<<<<<< HEAD
-| **任务规划** | `plan_task`          | 开始规划任务               |
-| **任务分析** | `analyze_task`       | 深入分析任务需求           |
-|              | `process_thought`    | 针对复杂问题进行步骤化推理 |
-| **方案评估** | `reflect_task`       | 反思与改进方案构想         |
-| **专案管理** | `init_project_rules` | 初始化或更新专案标准与规则 |
-| **任务管理** | `split_tasks`        | 将任务拆分为子任务         |
-|              | `list_tasks`         | 显示所有任务及状态         |
-|              | `query_task`         | 搜寻并列出任务             |
-|              | `get_task_detail`    | 显示完整任务详情           |
-|              | `delete_task`        | 删除未完成的任务           |
-| **任务执行** | `execute_task`       | 执行特定任务               |
-|              | `verify_task`        | 检验任务完成情况           |
-|              | `complete_task`      | 标记任务为已完成           |
-=======
 | **任務規劃** | `plan_task`          | 開始規劃任務               |
 | **任務分析** | `analyze_task`       | 深入分析任務需求           |
 |              | `process_thought`    | 針對複雜問題進行步驟化推理 |
@@ -404,20 +330,19 @@
 |              | `delete_task`        | 刪除未完成的任務           |
 | **任務執行** | `execute_task`       | 執行特定任務               |
 |              | `verify_task`        | 檢驗任務完成情況           |
->>>>>>> 528984f1
-
-## 📄 <a id="许可协议"></a>许可协议
-
-此专案根据 MIT 许可协议授权 - 详情请参阅 [LICENSE](../../LICENSE) 文件。
-
-## 🤖 <a id="推荐模型"></a>推荐模型
-
-为了获得最佳体验，建议使用以下模型：
-
-- **Claude 3.7**: 提供强大的理解和生成能力。
-- **Gemini 2.5**: Google 的最新模型，表现优异。
-
-由于不同模型的训练方式和理解能力存在差异，使用其他模型可能会导致相同的提示词产生不同的效果。本专案已针对 Claude 3.7 和 Gemini 2.5 进行了最佳化。
+
+## 📄 <a id="許可協議"></a>許可協議
+
+此專案根據 MIT 許可協議授權 - 詳情請參閱 [LICENSE](../../LICENSE) 文件。
+
+## 🤖 <a id="推薦模型"></a>推薦模型
+
+為了獲得最佳體驗，建議使用以下模型：
+
+- **Claude 3.7**: 提供強大的理解和生成能力。
+- **Gemini 2.5**: Google 的最新模型，表現優異。
+
+由於不同模型的訓練方式和理解能力存在差異，使用其他模型可能會導致相同的提示詞產生不同的效果。本專案已針對 Claude 3.7 和 Gemini 2.5 進行了最佳化。
 
 ## Star History
 
