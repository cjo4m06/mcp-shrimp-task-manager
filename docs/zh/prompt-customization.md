[English](../en/prompt-customization.md) | [中文](../zh/prompt-customization.md)

# Prompt 自定义指南

## 概述

本系统允许用户透过环境变数自定义各个工具函式的指导内容（prompt）。这提供了高度的弹性，使您能够根据特定需求调整 AI 助手的行为表现，而不需要修改程式码。有两种自定义方式：

1. **覆盖模式**：完全取代原本的 prompt
2. **追加模式**：在原有 prompt 的基础上增加新内容

## 环境变数命名规则

- 覆盖模式：`MCP_PROMPT_[FUNCTION_NAME]`
- 追加模式：`MCP_PROMPT_[FUNCTION_NAME]_APPEND`

其中 `[FUNCTION_NAME]` 是工具函式的名称，大写形式。例如，对于任务规划功能 `planTask`，相应的环境变数名称为 `MCP_PROMPT_PLAN_TASK`。

## 多語言提示詞模板支持

蝦米任務管理器支持多種語言的提示詞模板，可通過 `TEMPLATES_USE` 環境變數設置：

- 當前支持的語言：`en`（英文）和 `zh`（繁體中文）
- 默認為 `en`（英文）

### 切換語言

在 `mcp.json` 配置中設置：

```json
"env": {
  "TEMPLATES_USE": "zh"  // 使用繁體中文模板
}
```

或在 `.env` 文件中設置：

```
TEMPLATES_USE=zh
```

### 自定義模板

您可以創建自己的模板集：

1. 將現有模板集（如 `src/prompts/templates_en` 或 `src/prompts/templates_zh`）複製到 `DATA_DIR` 指定的目錄
2. 重命名複製的目錄（例如：`my_templates`）
3. 修改模板文件以符合您的需求
4. 將 `TEMPLATES_USE` 環境變數設置為您的模板目錄名稱：

```json
"env": {
  "DATA_DIR": "/path/to/project/data",
  "TEMPLATES_USE": "my_templates"
}
```

系統將優先使用您的自定義模板，如果找不到特定模板文件，會回退到內置的英文模板。

## 支援的工具函式

系统中的所有主要功能都支援透过环境变数自定义 prompt：

<<<<<<< HEAD
| 功能名称        | 环境变数前缀                 | 说明         |
| --------------- | ---------------------------- | ------------ |
| `planTask`      | `MCP_PROMPT_PLAN_TASK`       | 任务规划     |
| `analyzeTask`   | `MCP_PROMPT_ANALYZE_TASK`    | 任务分析     |
| `reflectTask`   | `MCP_PROMPT_REFLECT_TASK`    | 方案评估     |
| `splitTasks`    | `MCP_PROMPT_SPLIT_TASKS`     | 任务拆分     |
| `executeTask`   | `MCP_PROMPT_EXECUTE_TASK`    | 任务执行     |
| `verifyTask`    | `MCP_PROMPT_VERIFY_TASK`     | 任务验证     |
| `completeTask`  | `MCP_PROMPT_COMPLETE_TASK`   | 任务完成     |
| `listTasks`     | `MCP_PROMPT_LIST_TASKS`      | 列出任务     |
| `queryTask`     | `MCP_PROMPT_QUERY_TASK`      | 查询任务     |
| `getTaskDetail` | `MCP_PROMPT_GET_TASK_DETAIL` | 获取任务详情 |
=======
| 功能名稱           | 環境變數前綴                    | 說明           |
| ------------------ | ------------------------------- | -------------- |
| `planTask`         | `MCP_PROMPT_PLAN_TASK`          | 任務規劃       |
| `analyzeTask`      | `MCP_PROMPT_ANALYZE_TASK`       | 任務分析       |
| `reflectTask`      | `MCP_PROMPT_REFLECT_TASK`       | 方案評估       |
| `splitTasks`       | `MCP_PROMPT_SPLIT_TASKS`        | 任務拆分       |
| `executeTask`      | `MCP_PROMPT_EXECUTE_TASK`       | 任務執行       |
| `verifyTask`       | `MCP_PROMPT_VERIFY_TASK`        | 任務驗證       |
| `listTasks`        | `MCP_PROMPT_LIST_TASKS`         | 列出任務       |
| `queryTask`        | `MCP_PROMPT_QUERY_TASK`         | 查詢任務       |
| `getTaskDetail`    | `MCP_PROMPT_GET_TASK_DETAIL`    | 獲取任務詳情   |
| `processThought`   | `MCP_PROMPT_PROCESS_THOUGHT`    | 思維鏈處理     |
| `initProjectRules` | `MCP_PROMPT_INIT_PROJECT_RULES` | 初始化專案規則 |
>>>>>>> 528984f1

## 环境变数配置方法

有两种主要的配置方式：

### 1. 透过 `.env` 文件设置环境变数

1. 在专案根目录复制 `.env.example` 改名为 `.env` 文件
2. 添加所需的环境变数配置
3. 应用程式启动时会自动载入这些环境变数

```
# .env 文件范例
MCP_PROMPT_PLAN_TASK=自定义的 prompt 内容
MCP_PROMPT_ANALYZE_TASK=自定义的分析 prompt 内容
```

> 注意：确保 `.env` 文件在版本控制中被忽略（添加到 `.gitignore`），特别是当它包含敏感信息时。

### 2. 直接在 mcp.json 配置文件中设置

您也可以直接在 Cursor IDE 的 `mcp.json` 配置文件中设置环境变数，这样无需另外创建 `.env` 文件：

```json
{
  "mcpServers": {
    "shrimp-task-manager": {
      "command": "node",
      "args": ["/path/to/mcp-shrimp-task-manager/dist/index.js"],
      "env": {
        "DATA_DIR": "/path/to/project/data",
        "MCP_PROMPT_PLAN_TASK": "自定义的任务规划提示词",
        "MCP_PROMPT_EXECUTE_TASK_APPEND": "额外的任务执行指导"
      }
    }
  }
}
```

这种方式的优点是可以将提示词配置与其他 MCP 配置放在一起管理，特别适合需要针对不同专案使用不同提示词的情况。

## 使用范例

### 覆盖模式范例

```
# .env 文件中完全替换 PLAN_TASK 的 prompt
MCP_PROMPT_PLAN_TASK=## 自定义任务规划\n\n请根据以下资讯规划任务：\n\n{description}\n\n要求：{requirements}\n
```

或在 mcp.json 中配置：

```json
"env": {
  "MCP_PROMPT_PLAN_TASK": "## 自定义任务规划\n\n请根据以下资讯规划任务：\n\n{description}\n\n要求：{requirements}\n"
}
```

### 追加模式范例

```
# .env 文件中在 PLAN_TASK 原有 prompt 后追加内容
MCP_PROMPT_PLAN_TASK_APPEND=\n\n## 额外指导\n\n请特别注意以下事项：\n1. 优先考虑任务间的依赖关系\n2. 尽量减少任务耦合度
```

或在 mcp.json 中配置：

```json
"env": {
  "MCP_PROMPT_PLAN_TASK_APPEND": "\n\n## 额外指导\n\n请特别注意以下事项：\n1. 优先考虑任务间的依赖关系\n2. 尽量减少任务耦合度"
}
```

## 动态参数支援

自定义 prompt 也可以使用定义的动态参数，方式是使用 `{paramName}` 语法。系统会在处理时将这些占位符替换为实际的参数值。

各个函式支援的参数如下：

### planTask 支援的参数

- `{description}` - 任务描述
- `{requirements}` - 任务要求
- `{existingTasksReference}` - 是否参考现有任务
- `{completedTasks}` - 已完成任务列表
- `{pendingTasks}` - 待处理任务列表
- `{memoryDir}` - 任务记忆储存目录

### analyzeTask 支援的参数

- `{summary}` - 任务摘要
- `{initialConcept}` - 初始概念
- `{previousAnalysis}` - 先前分析结果

### reflectTask 支援的参数

- `{summary}` - 任务摘要
- `{analysis}` - 分析结果

### splitTasks 支援的参数

- `{updateMode}` - 更新模式
- `{createdTasks}` - 创建的任务
- `{allTasks}` - 所有任务

### executeTask 支援的参数

- `{task}` - 任务详情
- `{complexityAssessment}` - 复杂度评估结果
- `{relatedFilesSummary}` - 相关文件摘要
- `{dependencyTasks}` - 依赖任务
- `{potentialFiles}` - 可能相关的文件

### verifyTask 支援的参数

- `{task}` - 任务详情

<<<<<<< HEAD
### completeTask 支援的参数

- `{task}` - 任务详情
- `{completionTime}` - 完成时间

### listTasks 支援的参数
=======
### listTasks 支援的參數
>>>>>>> 528984f1

- `{status}` - 任务状态
- `{tasks}` - 按状态分组的任务
- `{allTasks}` - 所有任务

### queryTask 支援的参数

- `{query}` - 查询内容
- `{isId}` - 是否为 ID 查询
- `{tasks}` - 查询结果
- `{totalTasks}` - 总结果数
- `{page}` - 当前页码
- `{pageSize}` - 每页大小
- `{totalPages}` - 总页数

### getTaskDetail 支援的参数

- `{taskId}` - 任务 ID
- `{task}` - 任务详情
- `{error}` - 错误信息（如有）

## 进阶自定义案例

### 示例 1：添加品牌客制化提示

假设您想要在所有任务执行指南中添加公司特定的品牌资讯和指导原则：

```
# 在 .env 文件中配置
MCP_PROMPT_EXECUTE_TASK_APPEND=\n\n## 公司特定指南\n\n在执行任务时，请遵循以下原则：\n1. 保持代码与公司风格指南一致\n2. 所有新功能必须有对应的单元测试\n3. 文档必须使用公司标准模板\n4. 确保所有用户界面元素符合品牌设计规范
```

### 示例 2：调整任务分析风格

假设您想要让任务分析更加偏向安全性考量：

```
# 在 .env 文件中配置
MCP_PROMPT_ANALYZE_TASK=## 安全导向任务分析\n\n请针对以下任务进行全面的安全分析：\n\n**任务摘要:**\n{summary}\n\n**初步概念:**\n{initialConcept}\n\n在分析过程中，请特别关注：\n1. 代码注入风险\n2. 权限管理问题\n3. 资料验证和清理\n4. 第三方依赖的安全风险\n5. 配置错误的可能性\n\n每个潜在问题请提供：\n- 问题描述\n- 影响程度（低/中/高）\n- 建议的解决方案\n\n{previousAnalysis}
```

或在 mcp.json 中配置：

```json
"env": {
  "MCP_PROMPT_ANALYZE_TASK": "## 安全导向任务分析\n\n请针对以下任务进行全面的安全分析：\n\n**任务摘要:**\n{summary}\n\n**初步概念:**\n{initialConcept}\n\n在分析过程中，请特别关注：\n1. 代码注入风险\n2. 权限管理问题\n3. 资料验证和清理\n4. 第三方依赖的安全风险\n5. 配置错误的可能性\n\n每个潜在问题请提供：\n- 问题描述\n- 影响程度（低/中/高）\n- 建议的解决方案\n\n{previousAnalysis}"
}
```

### 示例 3：简化任务列表显示

如果您觉得默认任务列表过于详细，可以简化显示：

```
# 在 .env 文件中配置
MCP_PROMPT_LIST_TASKS=# 任务概览\n\n## 待处理任务\n{tasks.pending}\n\n## 进行中任务\n{tasks.in_progress}\n\n## 已完成任务\n{tasks.completed}
```

或在 mcp.json 中配置：

```json
"env": {
  "MCP_PROMPT_LIST_TASKS": "# 任务概览\n\n## 待处理任务\n{tasks.pending}\n\n## 进行中任务\n{tasks.in_progress}\n\n## 已完成任务\n{tasks.completed}"
}
```

## 最佳实践

1. **逐步调整**：从小的变更开始，确保每次修改后系统仍能正常工作。

2. **保存配置**：将有效的环境变数配置保存到专案的 `.env.example` 文件中，方便团队成员参考。

3. **注意格式**：确保 prompt 中的换行和格式正确，特别是使用引号包裹的环境变数。

4. **测试验证**：在不同的场景下测试自定义的 prompt，确保它们在各种情况下都能正常工作。

5. **考虑任务流**：修改 prompt 时考虑整个任务流程，确保不同阶段的 prompt 保持一致性。

## 故障排除

- **环境变数未生效**：确保您已经正确设置环境变数，并在设置后重新启动应用程式。

- **格式问题**：检查环境变数中的换行符号和特殊字符是否正确转义。

- **参数替换失败**：确保您使用的参数名称与系统支援的一致，包括大小写。

- **还原默认设置**：如果自定义的 prompt 导致问题，可以删除相应的环境变数恢复默认设置。

## 附录：默认 Prompt 参考

为帮助您更好地自定义 prompt，这里提供了部分系统默认 prompt 的参考。您可以在这些基础上进行修改或扩展：

### planTask 默认 prompt 示例

```
## 任务规划指南

基于以下描述和要求，请制定一个详细的任务计划：

描述：
{description}

要求：
{requirements}

...
```

> 注意：完整的默认 prompt 内容可在专案的 `src/prompts/templates` 目录下查看相应的模板文件。<|MERGE_RESOLUTION|>--- conflicted
+++ resolved
@@ -1,20 +1,20 @@
 [English](../en/prompt-customization.md) | [中文](../zh/prompt-customization.md)
 
-# Prompt 自定义指南
+# Prompt 自定義指南
 
 ## 概述
 
-本系统允许用户透过环境变数自定义各个工具函式的指导内容（prompt）。这提供了高度的弹性，使您能够根据特定需求调整 AI 助手的行为表现，而不需要修改程式码。有两种自定义方式：
-
-1. **覆盖模式**：完全取代原本的 prompt
-2. **追加模式**：在原有 prompt 的基础上增加新内容
-
-## 环境变数命名规则
-
-- 覆盖模式：`MCP_PROMPT_[FUNCTION_NAME]`
+本系統允許用戶透過環境變數自定義各個工具函式的指導內容（prompt）。這提供了高度的彈性，使您能夠根據特定需求調整 AI 助手的行為表現，而不需要修改程式碼。有兩種自定義方式：
+
+1. **覆蓋模式**：完全取代原本的 prompt
+2. **追加模式**：在原有 prompt 的基礎上增加新內容
+
+## 環境變數命名規則
+
+- 覆蓋模式：`MCP_PROMPT_[FUNCTION_NAME]`
 - 追加模式：`MCP_PROMPT_[FUNCTION_NAME]_APPEND`
 
-其中 `[FUNCTION_NAME]` 是工具函式的名称，大写形式。例如，对于任务规划功能 `planTask`，相应的环境变数名称为 `MCP_PROMPT_PLAN_TASK`。
+其中 `[FUNCTION_NAME]` 是工具函式的名稱，大寫形式。例如，對於任務規劃功能 `planTask`，相應的環境變數名稱為 `MCP_PROMPT_PLAN_TASK`。
 
 ## 多語言提示詞模板支持
 
@@ -59,22 +59,8 @@
 
 ## 支援的工具函式
 
-系统中的所有主要功能都支援透过环境变数自定义 prompt：
-
-<<<<<<< HEAD
-| 功能名称        | 环境变数前缀                 | 说明         |
-| --------------- | ---------------------------- | ------------ |
-| `planTask`      | `MCP_PROMPT_PLAN_TASK`       | 任务规划     |
-| `analyzeTask`   | `MCP_PROMPT_ANALYZE_TASK`    | 任务分析     |
-| `reflectTask`   | `MCP_PROMPT_REFLECT_TASK`    | 方案评估     |
-| `splitTasks`    | `MCP_PROMPT_SPLIT_TASKS`     | 任务拆分     |
-| `executeTask`   | `MCP_PROMPT_EXECUTE_TASK`    | 任务执行     |
-| `verifyTask`    | `MCP_PROMPT_VERIFY_TASK`     | 任务验证     |
-| `completeTask`  | `MCP_PROMPT_COMPLETE_TASK`   | 任务完成     |
-| `listTasks`     | `MCP_PROMPT_LIST_TASKS`      | 列出任务     |
-| `queryTask`     | `MCP_PROMPT_QUERY_TASK`      | 查询任务     |
-| `getTaskDetail` | `MCP_PROMPT_GET_TASK_DETAIL` | 获取任务详情 |
-=======
+系統中的所有主要功能都支援透過環境變數自定義 prompt：
+
 | 功能名稱           | 環境變數前綴                    | 說明           |
 | ------------------ | ------------------------------- | -------------- |
 | `planTask`         | `MCP_PROMPT_PLAN_TASK`          | 任務規劃       |
@@ -88,29 +74,28 @@
 | `getTaskDetail`    | `MCP_PROMPT_GET_TASK_DETAIL`    | 獲取任務詳情   |
 | `processThought`   | `MCP_PROMPT_PROCESS_THOUGHT`    | 思維鏈處理     |
 | `initProjectRules` | `MCP_PROMPT_INIT_PROJECT_RULES` | 初始化專案規則 |
->>>>>>> 528984f1
-
-## 环境变数配置方法
-
-有两种主要的配置方式：
-
-### 1. 透过 `.env` 文件设置环境变数
-
-1. 在专案根目录复制 `.env.example` 改名为 `.env` 文件
-2. 添加所需的环境变数配置
-3. 应用程式启动时会自动载入这些环境变数
-
-```
-# .env 文件范例
-MCP_PROMPT_PLAN_TASK=自定义的 prompt 内容
-MCP_PROMPT_ANALYZE_TASK=自定义的分析 prompt 内容
-```
-
-> 注意：确保 `.env` 文件在版本控制中被忽略（添加到 `.gitignore`），特别是当它包含敏感信息时。
-
-### 2. 直接在 mcp.json 配置文件中设置
-
-您也可以直接在 Cursor IDE 的 `mcp.json` 配置文件中设置环境变数，这样无需另外创建 `.env` 文件：
+
+## 環境變數配置方法
+
+有兩種主要的配置方式：
+
+### 1. 透過 `.env` 文件設置環境變數
+
+1. 在專案根目錄複製 `.env.example` 改名為 `.env` 文件
+2. 添加所需的環境變數配置
+3. 應用程式啟動時會自動載入這些環境變數
+
+```
+# .env 文件範例
+MCP_PROMPT_PLAN_TASK=自定義的 prompt 內容
+MCP_PROMPT_ANALYZE_TASK=自定義的分析 prompt 內容
+```
+
+> 注意：確保 `.env` 文件在版本控制中被忽略（添加到 `.gitignore`），特別是當它包含敏感信息時。
+
+### 2. 直接在 mcp.json 配置文件中設置
+
+您也可以直接在 Cursor IDE 的 `mcp.json` 配置文件中設置環境變數，這樣無需另外創建 `.env` 文件：
 
 ```json
 {
@@ -120,200 +105,191 @@
       "args": ["/path/to/mcp-shrimp-task-manager/dist/index.js"],
       "env": {
         "DATA_DIR": "/path/to/project/data",
-        "MCP_PROMPT_PLAN_TASK": "自定义的任务规划提示词",
-        "MCP_PROMPT_EXECUTE_TASK_APPEND": "额外的任务执行指导"
+        "MCP_PROMPT_PLAN_TASK": "自定義的任務規劃提示詞",
+        "MCP_PROMPT_EXECUTE_TASK_APPEND": "額外的任務執行指導"
       }
     }
   }
 }
 ```
 
-这种方式的优点是可以将提示词配置与其他 MCP 配置放在一起管理，特别适合需要针对不同专案使用不同提示词的情况。
-
-## 使用范例
-
-### 覆盖模式范例
-
-```
-# .env 文件中完全替换 PLAN_TASK 的 prompt
-MCP_PROMPT_PLAN_TASK=## 自定义任务规划\n\n请根据以下资讯规划任务：\n\n{description}\n\n要求：{requirements}\n
+這種方式的優點是可以將提示詞配置與其他 MCP 配置放在一起管理，特別適合需要針對不同專案使用不同提示詞的情況。
+
+## 使用範例
+
+### 覆蓋模式範例
+
+```
+# .env 文件中完全替換 PLAN_TASK 的 prompt
+MCP_PROMPT_PLAN_TASK=## 自定義任務規劃\n\n請根據以下資訊規劃任務：\n\n{description}\n\n要求：{requirements}\n
 ```
 
 或在 mcp.json 中配置：
 
 ```json
 "env": {
-  "MCP_PROMPT_PLAN_TASK": "## 自定义任务规划\n\n请根据以下资讯规划任务：\n\n{description}\n\n要求：{requirements}\n"
-}
-```
-
-### 追加模式范例
-
-```
-# .env 文件中在 PLAN_TASK 原有 prompt 后追加内容
-MCP_PROMPT_PLAN_TASK_APPEND=\n\n## 额外指导\n\n请特别注意以下事项：\n1. 优先考虑任务间的依赖关系\n2. 尽量减少任务耦合度
+  "MCP_PROMPT_PLAN_TASK": "## 自定義任務規劃\n\n請根據以下資訊規劃任務：\n\n{description}\n\n要求：{requirements}\n"
+}
+```
+
+### 追加模式範例
+
+```
+# .env 文件中在 PLAN_TASK 原有 prompt 後追加內容
+MCP_PROMPT_PLAN_TASK_APPEND=\n\n## 額外指導\n\n請特別注意以下事項：\n1. 優先考慮任務間的依賴關係\n2. 盡量減少任務耦合度
 ```
 
 或在 mcp.json 中配置：
 
 ```json
 "env": {
-  "MCP_PROMPT_PLAN_TASK_APPEND": "\n\n## 额外指导\n\n请特别注意以下事项：\n1. 优先考虑任务间的依赖关系\n2. 尽量减少任务耦合度"
-}
-```
-
-## 动态参数支援
-
-自定义 prompt 也可以使用定义的动态参数，方式是使用 `{paramName}` 语法。系统会在处理时将这些占位符替换为实际的参数值。
-
-各个函式支援的参数如下：
-
-### planTask 支援的参数
-
-- `{description}` - 任务描述
-- `{requirements}` - 任务要求
-- `{existingTasksReference}` - 是否参考现有任务
-- `{completedTasks}` - 已完成任务列表
-- `{pendingTasks}` - 待处理任务列表
-- `{memoryDir}` - 任务记忆储存目录
-
-### analyzeTask 支援的参数
-
-- `{summary}` - 任务摘要
+  "MCP_PROMPT_PLAN_TASK_APPEND": "\n\n## 額外指導\n\n請特別注意以下事項：\n1. 優先考慮任務間的依賴關係\n2. 盡量減少任務耦合度"
+}
+```
+
+## 動態參數支援
+
+自定義 prompt 也可以使用定義的動態參數，方式是使用 `{paramName}` 語法。系統會在處理時將這些佔位符替換為實際的參數值。
+
+各個函式支援的參數如下：
+
+### planTask 支援的參數
+
+- `{description}` - 任務描述
+- `{requirements}` - 任務要求
+- `{existingTasksReference}` - 是否參考現有任務
+- `{completedTasks}` - 已完成任務列表
+- `{pendingTasks}` - 待處理任務列表
+- `{memoryDir}` - 任務記憶儲存目錄
+
+### analyzeTask 支援的參數
+
+- `{summary}` - 任務摘要
 - `{initialConcept}` - 初始概念
-- `{previousAnalysis}` - 先前分析结果
-
-### reflectTask 支援的参数
-
-- `{summary}` - 任务摘要
-- `{analysis}` - 分析结果
-
-### splitTasks 支援的参数
+- `{previousAnalysis}` - 先前分析結果
+
+### reflectTask 支援的參數
+
+- `{summary}` - 任務摘要
+- `{analysis}` - 分析結果
+
+### splitTasks 支援的參數
 
 - `{updateMode}` - 更新模式
-- `{createdTasks}` - 创建的任务
-- `{allTasks}` - 所有任务
-
-### executeTask 支援的参数
-
-- `{task}` - 任务详情
-- `{complexityAssessment}` - 复杂度评估结果
-- `{relatedFilesSummary}` - 相关文件摘要
-- `{dependencyTasks}` - 依赖任务
-- `{potentialFiles}` - 可能相关的文件
-
-### verifyTask 支援的参数
-
-- `{task}` - 任务详情
-
-<<<<<<< HEAD
-### completeTask 支援的参数
-
-- `{task}` - 任务详情
-- `{completionTime}` - 完成时间
-
-### listTasks 支援的参数
-=======
+- `{createdTasks}` - 創建的任務
+- `{allTasks}` - 所有任務
+
+### executeTask 支援的參數
+
+- `{task}` - 任務詳情
+- `{complexityAssessment}` - 複雜度評估結果
+- `{relatedFilesSummary}` - 相關文件摘要
+- `{dependencyTasks}` - 依賴任務
+- `{potentialFiles}` - 可能相關的文件
+
+### verifyTask 支援的參數
+
+- `{task}` - 任務詳情
+
 ### listTasks 支援的參數
->>>>>>> 528984f1
-
-- `{status}` - 任务状态
-- `{tasks}` - 按状态分组的任务
-- `{allTasks}` - 所有任务
-
-### queryTask 支援的参数
-
-- `{query}` - 查询内容
-- `{isId}` - 是否为 ID 查询
-- `{tasks}` - 查询结果
-- `{totalTasks}` - 总结果数
-- `{page}` - 当前页码
-- `{pageSize}` - 每页大小
-- `{totalPages}` - 总页数
-
-### getTaskDetail 支援的参数
-
-- `{taskId}` - 任务 ID
-- `{task}` - 任务详情
-- `{error}` - 错误信息（如有）
-
-## 进阶自定义案例
-
-### 示例 1：添加品牌客制化提示
-
-假设您想要在所有任务执行指南中添加公司特定的品牌资讯和指导原则：
+
+- `{status}` - 任務狀態
+- `{tasks}` - 按狀態分組的任務
+- `{allTasks}` - 所有任務
+
+### queryTask 支援的參數
+
+- `{query}` - 查詢內容
+- `{isId}` - 是否為 ID 查詢
+- `{tasks}` - 查詢結果
+- `{totalTasks}` - 總結果數
+- `{page}` - 當前頁碼
+- `{pageSize}` - 每頁大小
+- `{totalPages}` - 總頁數
+
+### getTaskDetail 支援的參數
+
+- `{taskId}` - 任務 ID
+- `{task}` - 任務詳情
+- `{error}` - 錯誤信息（如有）
+
+## 進階自定義案例
+
+### 示例 1：添加品牌客製化提示
+
+假設您想要在所有任務執行指南中添加公司特定的品牌資訊和指導原則：
 
 ```
 # 在 .env 文件中配置
-MCP_PROMPT_EXECUTE_TASK_APPEND=\n\n## 公司特定指南\n\n在执行任务时，请遵循以下原则：\n1. 保持代码与公司风格指南一致\n2. 所有新功能必须有对应的单元测试\n3. 文档必须使用公司标准模板\n4. 确保所有用户界面元素符合品牌设计规范
-```
-
-### 示例 2：调整任务分析风格
-
-假设您想要让任务分析更加偏向安全性考量：
+MCP_PROMPT_EXECUTE_TASK_APPEND=\n\n## 公司特定指南\n\n在執行任務時，請遵循以下原則：\n1. 保持代碼與公司風格指南一致\n2. 所有新功能必須有對應的單元測試\n3. 文檔必須使用公司標準模板\n4. 確保所有用戶界面元素符合品牌設計規範
+```
+
+### 示例 2：調整任務分析風格
+
+假設您想要讓任務分析更加偏向安全性考量：
 
 ```
 # 在 .env 文件中配置
-MCP_PROMPT_ANALYZE_TASK=## 安全导向任务分析\n\n请针对以下任务进行全面的安全分析：\n\n**任务摘要:**\n{summary}\n\n**初步概念:**\n{initialConcept}\n\n在分析过程中，请特别关注：\n1. 代码注入风险\n2. 权限管理问题\n3. 资料验证和清理\n4. 第三方依赖的安全风险\n5. 配置错误的可能性\n\n每个潜在问题请提供：\n- 问题描述\n- 影响程度（低/中/高）\n- 建议的解决方案\n\n{previousAnalysis}
+MCP_PROMPT_ANALYZE_TASK=## 安全導向任務分析\n\n請針對以下任務進行全面的安全分析：\n\n**任務摘要:**\n{summary}\n\n**初步概念:**\n{initialConcept}\n\n在分析過程中，請特別關注：\n1. 代碼注入風險\n2. 權限管理問題\n3. 資料驗證和清理\n4. 第三方依賴的安全風險\n5. 配置錯誤的可能性\n\n每個潛在問題請提供：\n- 問題描述\n- 影響程度（低/中/高）\n- 建議的解決方案\n\n{previousAnalysis}
 ```
 
 或在 mcp.json 中配置：
 
 ```json
 "env": {
-  "MCP_PROMPT_ANALYZE_TASK": "## 安全导向任务分析\n\n请针对以下任务进行全面的安全分析：\n\n**任务摘要:**\n{summary}\n\n**初步概念:**\n{initialConcept}\n\n在分析过程中，请特别关注：\n1. 代码注入风险\n2. 权限管理问题\n3. 资料验证和清理\n4. 第三方依赖的安全风险\n5. 配置错误的可能性\n\n每个潜在问题请提供：\n- 问题描述\n- 影响程度（低/中/高）\n- 建议的解决方案\n\n{previousAnalysis}"
-}
-```
-
-### 示例 3：简化任务列表显示
-
-如果您觉得默认任务列表过于详细，可以简化显示：
+  "MCP_PROMPT_ANALYZE_TASK": "## 安全導向任務分析\n\n請針對以下任務進行全面的安全分析：\n\n**任務摘要:**\n{summary}\n\n**初步概念:**\n{initialConcept}\n\n在分析過程中，請特別關注：\n1. 代碼注入風險\n2. 權限管理問題\n3. 資料驗證和清理\n4. 第三方依賴的安全風險\n5. 配置錯誤的可能性\n\n每個潛在問題請提供：\n- 問題描述\n- 影響程度（低/中/高）\n- 建議的解決方案\n\n{previousAnalysis}"
+}
+```
+
+### 示例 3：簡化任務列表顯示
+
+如果您覺得默認任務列表過於詳細，可以簡化顯示：
 
 ```
 # 在 .env 文件中配置
-MCP_PROMPT_LIST_TASKS=# 任务概览\n\n## 待处理任务\n{tasks.pending}\n\n## 进行中任务\n{tasks.in_progress}\n\n## 已完成任务\n{tasks.completed}
+MCP_PROMPT_LIST_TASKS=# 任務概覽\n\n## 待處理任務\n{tasks.pending}\n\n## 進行中任務\n{tasks.in_progress}\n\n## 已完成任務\n{tasks.completed}
 ```
 
 或在 mcp.json 中配置：
 
 ```json
 "env": {
-  "MCP_PROMPT_LIST_TASKS": "# 任务概览\n\n## 待处理任务\n{tasks.pending}\n\n## 进行中任务\n{tasks.in_progress}\n\n## 已完成任务\n{tasks.completed}"
-}
-```
-
-## 最佳实践
-
-1. **逐步调整**：从小的变更开始，确保每次修改后系统仍能正常工作。
-
-2. **保存配置**：将有效的环境变数配置保存到专案的 `.env.example` 文件中，方便团队成员参考。
-
-3. **注意格式**：确保 prompt 中的换行和格式正确，特别是使用引号包裹的环境变数。
-
-4. **测试验证**：在不同的场景下测试自定义的 prompt，确保它们在各种情况下都能正常工作。
-
-5. **考虑任务流**：修改 prompt 时考虑整个任务流程，确保不同阶段的 prompt 保持一致性。
+  "MCP_PROMPT_LIST_TASKS": "# 任務概覽\n\n## 待處理任務\n{tasks.pending}\n\n## 進行中任務\n{tasks.in_progress}\n\n## 已完成任務\n{tasks.completed}"
+}
+```
+
+## 最佳實踐
+
+1. **逐步調整**：從小的變更開始，確保每次修改後系統仍能正常工作。
+
+2. **保存配置**：將有效的環境變數配置保存到專案的 `.env.example` 文件中，方便團隊成員參考。
+
+3. **注意格式**：確保 prompt 中的換行和格式正確，特別是使用引號包裹的環境變數。
+
+4. **測試驗證**：在不同的場景下測試自定義的 prompt，確保它們在各種情況下都能正常工作。
+
+5. **考慮任務流**：修改 prompt 時考慮整個任務流程，確保不同階段的 prompt 保持一致性。
 
 ## 故障排除
 
-- **环境变数未生效**：确保您已经正确设置环境变数，并在设置后重新启动应用程式。
-
-- **格式问题**：检查环境变数中的换行符号和特殊字符是否正确转义。
-
-- **参数替换失败**：确保您使用的参数名称与系统支援的一致，包括大小写。
-
-- **还原默认设置**：如果自定义的 prompt 导致问题，可以删除相应的环境变数恢复默认设置。
-
-## 附录：默认 Prompt 参考
-
-为帮助您更好地自定义 prompt，这里提供了部分系统默认 prompt 的参考。您可以在这些基础上进行修改或扩展：
-
-### planTask 默认 prompt 示例
-
-```
-## 任务规划指南
-
-基于以下描述和要求，请制定一个详细的任务计划：
+- **環境變數未生效**：確保您已經正確設置環境變數，並在設置後重新啟動應用程式。
+
+- **格式問題**：檢查環境變數中的換行符號和特殊字符是否正確轉義。
+
+- **參數替換失敗**：確保您使用的參數名稱與系統支援的一致，包括大小寫。
+
+- **還原默認設置**：如果自定義的 prompt 導致問題，可以刪除相應的環境變數恢復默認設置。
+
+## 附錄：默認 Prompt 參考
+
+為幫助您更好地自定義 prompt，這裡提供了部分系統默認 prompt 的參考。您可以在這些基礎上進行修改或擴展：
+
+### planTask 默認 prompt 示例
+
+```
+## 任務規劃指南
+
+基於以下描述和要求，請制定一個詳細的任務計劃：
 
 描述：
 {description}
@@ -324,4 +300,4 @@
 ...
 ```
 
-> 注意：完整的默认 prompt 内容可在专案的 `src/prompts/templates` 目录下查看相应的模板文件。+> 注意：完整的默認 prompt 內容可在專案的 `src/prompts/templates` 目錄下查看相應的模板文件。