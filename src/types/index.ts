--- conflicted
+++ resolved
@@ -1,190 +1,94 @@
-// 任务状态枚举：定义任务在工作流程中的当前阶段
+// 任務狀態枚舉：定義任務在工作流程中的當前階段
 export enum TaskStatus {
-  PENDING = "待处理", // 已创建但尚未开始执行的任务
-  IN_PROGRESS = "进行中", // 当前正在执行的任务
-  COMPLETED = "已完成", // 已成功完成并通过验证的任务
-  BLOCKED = "被阻挡", // 由于依赖关系而暂时无法执行的任务
+  PENDING = "待處理", // 已創建但尚未開始執行的任務
+  IN_PROGRESS = "進行中", // 當前正在執行的任務
+  COMPLETED = "已完成", // 已成功完成並通過驗證的任務
+  BLOCKED = "被阻擋", // 由於依賴關係而暫時無法執行的任務
 }
 
-// 任务依赖关系：定义任务之间的前置条件关系
+// 任務依賴關係：定義任務之間的前置條件關係
 export interface TaskDependency {
-  taskId: string; // 前置任务的唯一标识符，当前任务执行前必须完成此依赖任务
+  taskId: string; // 前置任務的唯一標識符，當前任務執行前必須完成此依賴任務
 }
 
-// 相关文件类型：定义文件与任务的关系类型
+// 相關文件類型：定義文件與任務的關係類型
 export enum RelatedFileType {
-  TO_MODIFY = "TO_MODIFY", // 需要在任务中修改的文件
-  REFERENCE = "REFERENCE", // 任务的参考资料或相关文档
-  CREATE = "CREATE", // 需要在任务中建立的文件
-  DEPENDENCY = "DEPENDENCY", // 任务依赖的组件或库文件
-  OTHER = "OTHER", // 其他类型的相关文件
+  TO_MODIFY = "TO_MODIFY", // 需要在任務中修改的文件
+  REFERENCE = "REFERENCE", // 任務的參考資料或相關文檔
+  CREATE = "CREATE", // 需要在任務中建立的文件
+  DEPENDENCY = "DEPENDENCY", // 任務依賴的組件或庫文件
+  OTHER = "OTHER", // 其他類型的相關文件
 }
 
-// 相关文件：定义任务相关的文件信息
+// 相關文件：定義任務相關的文件信息
 export interface RelatedFile {
-  path: string; // 文件路径，可以是相对于项目根目录的路径或绝对路径
-  type: RelatedFileType; // 文件与任务的关系类型
-  description?: string; // 文件的补充描述，说明其与任务的具体关系或用途
-  lineStart?: number; // 相关代码区块的起始行（选填）
-  lineEnd?: number; // 相关代码区块的结束行（选填）
+  path: string; // 文件路徑，可以是相對於項目根目錄的路徑或絕對路徑
+  type: RelatedFileType; // 文件與任務的關係類型
+  description?: string; // 文件的補充描述，說明其與任務的具體關係或用途
+  lineStart?: number; // 相關代碼區塊的起始行（選填）
+  lineEnd?: number; // 相關代碼區塊的結束行（選填）
 }
 
-// 任务进度更新：记录任务执行过程中的进度和状态变化
-export interface TaskProgressUpdate {
-  timestamp: string; // 更新的时间戳
-  content: string;   // 更新的内容，包括发现、解决方案或结果
-  status: 'SUCCESSFUL' | 'UNSUCCESSFUL'; // 更新的状态
+// 任務介面：定義任務的完整數據結構
+export interface Task {
+  id: string; // 任務的唯一標識符
+  name: string; // 簡潔明確的任務名稱
+  description: string; // 詳細的任務描述，包含實施要點和驗收標準
+  notes?: string; // 補充說明、特殊處理要求或實施建議（選填）
+  status: TaskStatus; // 任務當前的執行狀態
+  dependencies: TaskDependency[]; // 任務的前置依賴關係列表
+  createdAt: Date; // 任務創建的時間戳
+  updatedAt: Date; // 任務最後更新的時間戳
+  completedAt?: Date; // 任務完成的時間戳（僅適用於已完成的任務）
+  summary?: string; // 任務完成摘要，簡潔描述實施結果和重要決策（僅適用於已完成的任務）
+  relatedFiles?: RelatedFile[]; // 與任務相關的文件列表（選填）
+
+  // 新增欄位：保存完整的技術分析結果
+  analysisResult?: string; // 來自 analyze_task 和 reflect_task 階段的完整分析結果
+
+  // 新增欄位：保存具體的實現指南
+  implementationGuide?: string; // 具體的實現方法、步驟和建議
+
+  // 新增欄位：保存驗證標準和檢驗方法
+  verificationCriteria?: string; // 明確的驗證標準、測試要點和驗收條件
 }
 
-// 任务介面：定义任务的完整数据结构
-export interface Task {
-  id: string; // 任务的唯一标识符
-  name: string; // 简洁明确的任务名称
-  description: string; // 详细的任务描述，包含实施要点和验收标准
-  notes?: string; // 补充说明、特殊处理要求或实施建议（选填）
-  status: TaskStatus; // 任务当前的执行状态
-  dependencies: TaskDependency[]; // 任务的前置依赖关系列表
-  createdAt: Date; // 任务创建的时间戳
-  updatedAt: Date; // 任务最后更新的时间戳
-  completedAt?: Date; // 任务完成的时间戳（仅适用于已完成的任务）
-  summary?: string; // 任务完成摘要，简洁描述实施结果和重要决策（仅适用于已完成的任务）
-  relatedFiles?: RelatedFile[]; // 与任务相关的文件列表（选填）
-
-  // 新增栏位：保存完整的技术分析结果
-  analysisResult?: string; // 来自 analyze_task 和 reflect_task 阶段的完整分析结果
-
-  // 新增栏位：保存具体的实现指南
-  implementationGuide?: string; // 具体的实现方法、步骤和建议
-
-  // 新增栏位：保存验证标准和检验方法
-  verificationCriteria?: string; // 明确的验证标准、测试要点和验收条件
-  
-  // 新增栏位：任务进度更新历史记录
-  progressUpdates?: TaskProgressUpdate[]; // 记录任务执行过程中的进度和状态变化
+// 任務複雜度級別：定義任務的複雜程度分類
+export enum TaskComplexityLevel {
+  LOW = "低複雜度", // 簡單且直接的任務，通常不需要特殊處理
+  MEDIUM = "中等複雜度", // 具有一定複雜性但仍可管理的任務
+  HIGH = "高複雜度", // 複雜且耗時的任務，需要特別關注
+  VERY_HIGH = "極高複雜度", // 極其複雜的任務，建議拆分處理
 }
 
-<<<<<<< HEAD
-// 规划任务的参数：用于初始化任务规划阶段
-export interface PlanTaskArgs {
-  description: string; // 完整详细的任务问题描述，应包含任务目标、背景及预期成果
-  requirements?: string; // 任务的特定技术要求、业务约束条件或品质标准（选填）
-}
-
-// 分析问题的参数：用于深入分析任务并提出技术方案
-export interface AnalyzeTaskArgs {
-  summary: string; // 结构化的任务摘要，包含任务目标、范围与关键技术挑战
-  initialConcept: string; // 初步解答构想，包含技术方案、架构设计和实施策略
-  previousAnalysis?: string; // 前次迭代的分析结果，用于持续改进方案（仅在重新分析时需提供）
-}
-
-// 反思构想的参数：用于对分析结果进行批判性评估
-export interface ReflectTaskArgs {
-  summary: string; // 结构化的任务摘要，保持与分析阶段一致以确保连续性
-  analysis: string; // 完整详尽的技术分析结果，包括所有技术细节、依赖组件和实施方案
-}
-
-// 拆分任务的参数：用于将大型任务分解为可管理的小型任务
-export interface SplitTasksArgs {
-  /**
-   * 任务更新模式（必填）：
-   * - "append"：保留所有现有任务，新增提供的任务
-   * - "overwrite"：保留已完成的任务，但删除所有未完成的任务，然后新增提供的任务
-   * - "selective"：保留所有未提供名称的现有任务，更新名称匹配的任务
-   * - "clearAllTasks"：清除所有任务并创建备份
-   */
-  updateMode: "append" | "overwrite" | "selective" | "clearAllTasks";
-
-  // 全局分析结果：用于所有任务的共享分析数据
-  globalAnalysisResult?: string; // 来自 reflect_task 的完整分析结果，适用于所有任务的通用部分
-
-  tasks: Array<{
-    name: string; // 简洁明确的任务名称，应能清晰表达任务目的
-    description: string; // 详细的任务描述，包含实施要点、技术细节和验收标准
-    notes?: string; // 补充说明、特殊处理要求或实施建议（选填）
-    dependencies?: string[]; // 此任务依赖的前置任务ID列表，形成任务的有向无环依赖图
-    relatedFiles?: RelatedFile[]; // 与任务相关的文件列表（选填）
-
-    // 新增栏位：任务专属的实现指南
-    implementationGuide?: string; // 此特定任务的具体实现方法和步骤
-
-    // 新增栏位：任务专属的验证标准
-    verificationCriteria?: string; // 此特定任务的验证标准和检验方法
-  }>;
-}
-
-// 列出任务的参数（无）
-
-// 执行任务的参数：用于开始执行特定任务
-export interface ExecuteTaskArgs {
-  taskId: string; // 待执行任务的唯一标识符，必须是系统中存在的有效任务ID
-}
-
-// 检验任务的参数：用于评估任务的完成质量
-export interface VerifyTaskArgs {
-  taskId: string; // 待验证任务的唯一标识符，必须是状态为「进行中」的有效任务ID
-}
-
-// 完成任务的参数：用于标记任务为已完成状态
-export interface CompleteTaskArgs {
-  taskId: string; // 待标记为完成的任务唯一标识符，必须是状态为「进行中」的有效任务ID
-  summary?: string; // 任务完成摘要，简洁描述实施结果和重要决策（选填，如未提供将自动生成）
-}
-
-// 任务复杂度级别：定义任务的复杂程度分类
-=======
-// 任務複雜度級別：定義任務的複雜程度分類
->>>>>>> 528984f1
-export enum TaskComplexityLevel {
-  LOW = "低复杂度", // 简单且直接的任务，通常不需要特殊处理
-  MEDIUM = "中等复杂度", // 具有一定复杂性但仍可管理的任务
-  HIGH = "高复杂度", // 复杂且耗时的任务，需要特别关注
-  VERY_HIGH = "极高复杂度", // 极其复杂的任务，建议拆分处理
-}
-
-// 任务复杂度阈值：定义任务复杂度评估的参考标准
+// 任務複雜度閾值：定義任務複雜度評估的參考標準
 export const TaskComplexityThresholds = {
   DESCRIPTION_LENGTH: {
-    MEDIUM: 500, // 超过此字数判定为中等复杂度
-    HIGH: 1000, // 超过此字数判定为高复杂度
-    VERY_HIGH: 2000, // 超过此字数判定为极高复杂度
+    MEDIUM: 500, // 超過此字數判定為中等複雜度
+    HIGH: 1000, // 超過此字數判定為高複雜度
+    VERY_HIGH: 2000, // 超過此字數判定為極高複雜度
   },
   DEPENDENCIES_COUNT: {
-    MEDIUM: 2, // 超过此依赖数量判定为中等复杂度
-    HIGH: 5, // 超过此依赖数量判定为高复杂度
-    VERY_HIGH: 10, // 超过此依赖数量判定为极高复杂度
+    MEDIUM: 2, // 超過此依賴數量判定為中等複雜度
+    HIGH: 5, // 超過此依賴數量判定為高複雜度
+    VERY_HIGH: 10, // 超過此依賴數量判定為極高複雜度
   },
   NOTES_LENGTH: {
-    MEDIUM: 200, // 超过此字数判定为中等复杂度
-    HIGH: 500, // 超过此字数判定为高复杂度
-    VERY_HIGH: 1000, // 超过此字数判定为极高复杂度
+    MEDIUM: 200, // 超過此字數判定為中等複雜度
+    HIGH: 500, // 超過此字數判定為高複雜度
+    VERY_HIGH: 1000, // 超過此字數判定為極高複雜度
   },
 };
 
-// 任务复杂度评估结果：记录任务复杂度分析的详细结果
+// 任務複雜度評估結果：記錄任務複雜度分析的詳細結果
 export interface TaskComplexityAssessment {
-  level: TaskComplexityLevel; // 整体复杂度级别
+  level: TaskComplexityLevel; // 整體複雜度級別
   metrics: {
-    // 各项评估指标的详细数据
-    descriptionLength: number; // 描述长度
-    dependenciesCount: number; // 依赖数量
-    notesLength: number; // 注记长度
-    hasNotes: boolean; // 是否有注记
+    // 各項評估指標的詳細數據
+    descriptionLength: number; // 描述長度
+    dependenciesCount: number; // 依賴數量
+    notesLength: number; // 注記長度
+    hasNotes: boolean; // 是否有注記
   };
-<<<<<<< HEAD
-  recommendations: string[]; // 处理建议列表
-}
-
-// Git分析相关的类型
-export interface GitAnalysisArgs {
-  diffOutput: string;    // git diff输出的完整内容
-  changedFiles: string[]; // 变更的文件列表
-  commitInfo: string;    // 提交信息
-  tasksToAnalyze: Task[]; // 要分析的任务列表
-}
-
-// 思维链资料结构
-export * from "./thoughtChain.js";
-=======
   recommendations: string[]; // 處理建議列表
-}
->>>>>>> 528984f1
+}