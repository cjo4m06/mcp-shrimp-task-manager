import "dotenv/config";
import { loadPromptFromTemplate } from "./prompts/loader.js";
import { Server } from "@modelcontextprotocol/sdk/server/index.js";
import { StdioServerTransport } from "@modelcontextprotocol/sdk/server/stdio.js";
import { zodToJsonSchema } from "zod-to-json-schema";
import {
  CallToolRequest,
  CallToolRequestSchema,
  ListToolsRequestSchema,
} from "@modelcontextprotocol/sdk/types.js";
import express, { Request, Response, NextFunction } from "express";
import getPort from "get-port";
import path from "path";
import fs from "fs";
import fsPromises from "fs/promises";
import { fileURLToPath } from "url";

// 導入工具函數
import {
  planTask,
  planTaskSchema,
  analyzeTask,
  analyzeTaskSchema,
  reflectTask,
  reflectTaskSchema,
  splitTasks,
  splitTasksSchema,
  listTasksSchema,
  listTasks,
  executeTask,
  executeTaskSchema,
  verifyTask,
  verifyTaskSchema,
  completeTask,
  completeTaskSchema,
  deleteTask,
  deleteTaskSchema,
  clearAllTasks,
  clearAllTasksSchema,
  updateTaskContent,
  updateTaskContentSchema,
  queryTask,
  queryTaskSchema,
  getTaskDetail,
  getTaskDetailSchema,
} from "./tools/taskTools.js";

// 導入思維鏈工具
import {
  processThought,
  processThoughtSchema,
} from "./tools/thoughtChainTools.js";

// 導入專案工具
import {
  initProjectRules,
  initProjectRulesSchema,
} from "./tools/projectTools.js";

// 導入Git分析工具
import {
  analyzeGitDiff,
  analyzeGitDiffSchema,
} from "./tools/gitAnalysisTools.js";

async function main() {
  try {
<<<<<<< HEAD
    console.log("啟動蝦米任務管理器服務...");
    
    // 打印环境变量配置信息
    console.log("数据目录:", process.env.DATA_DIR || "默认路径");
    console.log("项目目录:", process.env.PROJECT_DIR || "未设置，将使用命令行参数或当前目录");
=======
    console.log("Starting Shrimp Task Manager service...");
    const ENABLE_GUI = process.env.ENABLE_GUI === "true";

    if (ENABLE_GUI) {
      // 創建 Express 應用
      const app = express();

      // 儲存 SSE 客戶端的列表
      let sseClients: Response[] = [];

      // 發送 SSE 事件的輔助函數
      function sendSseUpdate() {
        sseClients.forEach((client) => {
          // 檢查客戶端是否仍然連接
          if (!client.writableEnded) {
            client.write(
              `event: update\ndata: ${JSON.stringify({
                timestamp: Date.now(),
              })}\n\n`
            );
          }
        });
        // 清理已斷開的客戶端 (可選，但建議)
        sseClients = sseClients.filter((client) => !client.writableEnded);
      }

      // 設置靜態文件目錄
      const __filename = fileURLToPath(import.meta.url);
      const __dirname = path.dirname(__filename);
      const publicPath = path.join(__dirname, "public");
      const DATA_DIR = process.env.DATA_DIR || path.join(__dirname, "data");
      const TASKS_FILE_PATH = path.join(DATA_DIR, "tasks.json"); // 提取檔案路徑

      app.use(express.static(publicPath));

      // 設置 API 路由
      app.get("/api/tasks", async (req: Request, res: Response) => {
        try {
          // 使用 fsPromises 保持異步讀取
          const tasksData = await fsPromises.readFile(TASKS_FILE_PATH, "utf-8");
          res.json(JSON.parse(tasksData));
        } catch (error) {
          // 確保檔案不存在時返回空任務列表
          if ((error as NodeJS.ErrnoException).code === "ENOENT") {
            res.json({ tasks: [] });
          } else {
            res.status(500).json({ error: "Failed to read tasks data" });
          }
        }
      });

      // 新增：SSE 端點
      app.get("/api/tasks/stream", (req: Request, res: Response) => {
        res.writeHead(200, {
          "Content-Type": "text/event-stream",
          "Cache-Control": "no-cache",
          Connection: "keep-alive",
          // 可選: CORS 頭，如果前端和後端不在同一個 origin
          // "Access-Control-Allow-Origin": "*",
        });

        // 發送一個初始事件或保持連接
        res.write("data: connected\n\n");

        // 將客戶端添加到列表
        sseClients.push(res);

        // 當客戶端斷開連接時，將其從列表中移除
        req.on("close", () => {
          sseClients = sseClients.filter((client) => client !== res);
        });
      });

      // 獲取可用埠
      const port = await getPort();

      // 啟動 HTTP 伺服器
      const httpServer = app.listen(port, () => {
        // 在伺服器啟動後開始監聽檔案變化
        try {
          // 檢查檔案是否存在，如果不存在則不監聽 (避免 watch 報錯)
          if (fs.existsSync(TASKS_FILE_PATH)) {
            fs.watch(TASKS_FILE_PATH, (eventType, filename) => {
              if (
                filename &&
                (eventType === "change" || eventType === "rename")
              ) {
                // 稍微延遲發送，以防短時間內多次觸發 (例如編輯器保存)
                // debounce sendSseUpdate if needed
                sendSseUpdate();
              }
            });
          }
        } catch (watchError) {}
      });

      // 將 URL 寫入 ebGUI.md
      try {
        const websiteUrl = `[Task Manager UI](http://localhost:${port})`;
        const websiteFilePath = path.join(DATA_DIR, "WebGUI.md");
        await fsPromises.writeFile(websiteFilePath, websiteUrl, "utf-8");
      } catch (error) {}

      // 設置進程終止事件處理 (確保移除 watcher)
      const shutdownHandler = async () => {
        // 關閉所有 SSE 連接
        sseClients.forEach((client) => client.end());
        sseClients = [];

        // 關閉 HTTP 伺服器
        await new Promise<void>((resolve) => httpServer.close(() => resolve()));
        process.exit(0);
      };

      process.on("SIGINT", shutdownHandler);
      process.on("SIGTERM", shutdownHandler);
    }
>>>>>>> 259fe36e

    // 創建MCP服務器
    const server = new Server(
      {
        name: "Shrimp Task Manager",
        version: "1.0.0",
      },
      {
        capabilities: {
          tools: {},
        },
      }
    );

    server.setRequestHandler(ListToolsRequestSchema, async () => {
      return {
        tools: [
          {
            name: "plan_task",
            description: loadPromptFromTemplate("toolsDescription/planTask.md"),
            inputSchema: zodToJsonSchema(planTaskSchema),
          },
          {
            name: "analyze_task",
            description: loadPromptFromTemplate(
              "toolsDescription/analyzeTask.md"
            ),
            inputSchema: zodToJsonSchema(analyzeTaskSchema),
          },
          {
            name: "reflect_task",
            description: loadPromptFromTemplate(
              "toolsDescription/reflectTask.md"
            ),
            inputSchema: zodToJsonSchema(reflectTaskSchema),
          },
          {
            name: "split_tasks",
            description: loadPromptFromTemplate(
              "toolsDescription/splitTasks.md"
            ),
            inputSchema: zodToJsonSchema(splitTasksSchema),
          },
          {
            name: "list_tasks",
            description: loadPromptFromTemplate(
              "toolsDescription/listTasks.md"
            ),
            inputSchema: zodToJsonSchema(listTasksSchema),
          },
          {
            name: "execute_task",
            description: loadPromptFromTemplate(
              "toolsDescription/executeTask.md"
            ),
            inputSchema: zodToJsonSchema(executeTaskSchema),
          },
          {
            name: "verify_task",
            description: loadPromptFromTemplate(
              "toolsDescription/verifyTask.md"
            ),
            inputSchema: zodToJsonSchema(verifyTaskSchema),
          },
          {
            name: "complete_task",
            description: loadPromptFromTemplate(
              "toolsDescription/completeTask.md"
            ),
            inputSchema: zodToJsonSchema(completeTaskSchema),
          },
          {
            name: "delete_task",
            description: loadPromptFromTemplate(
              "toolsDescription/deleteTask.md"
            ),
            inputSchema: zodToJsonSchema(deleteTaskSchema),
          },
          {
            name: "clear_all_tasks",
            description: loadPromptFromTemplate(
              "toolsDescription/clearAllTasks.md"
            ),
            inputSchema: zodToJsonSchema(clearAllTasksSchema),
          },
          {
            name: "update_task",
            description: loadPromptFromTemplate(
              "toolsDescription/updateTask.md"
            ),
            inputSchema: zodToJsonSchema(updateTaskContentSchema),
          },
          {
            name: "query_task",
            description: loadPromptFromTemplate(
              "toolsDescription/queryTask.md"
            ),
            inputSchema: zodToJsonSchema(queryTaskSchema),
          },
          {
            name: "get_task_detail",
            description: loadPromptFromTemplate(
              "toolsDescription/getTaskDetail.md"
            ),
            inputSchema: zodToJsonSchema(getTaskDetailSchema),
          },
          {
            name: "process_thought",
            description: loadPromptFromTemplate(
              "toolsDescription/processThought.md"
            ),
            inputSchema: zodToJsonSchema(processThoughtSchema),
          },
          {
            name: "init_project_rules",
            description: loadPromptFromTemplate(
              "toolsDescription/initProjectRules.md"
            ),
            inputSchema: zodToJsonSchema(initProjectRulesSchema),
          },
          {
            name: "analyze_git_diff",
            description: loadPromptFromTemplate(
              "toolsDescription/analyzeGitDiff.md"
            ),
            inputSchema: zodToJsonSchema(analyzeGitDiffSchema),
          },
        ],
      };
    });

    server.setRequestHandler(
      CallToolRequestSchema,
      async (request: CallToolRequest) => {
        try {
          if (!request.params.arguments) {
            throw new Error("No arguments provided");
          }

          let parsedArgs;
          switch (request.params.name) {
            case "plan_task":
              parsedArgs = await planTaskSchema.safeParseAsync(
                request.params.arguments
              );
              if (!parsedArgs.success) {
                throw new Error(
                  `Invalid arguments for tool ${request.params.name}: ${parsedArgs.error.message}`
                );
              }
              return await planTask(parsedArgs.data);
            case "analyze_task":
              parsedArgs = await analyzeTaskSchema.safeParseAsync(
                request.params.arguments
              );
              if (!parsedArgs.success) {
                throw new Error(
                  `Invalid arguments for tool ${request.params.name}: ${parsedArgs.error.message}`
                );
              }
              return await analyzeTask(parsedArgs.data);
            case "reflect_task":
              parsedArgs = await reflectTaskSchema.safeParseAsync(
                request.params.arguments
              );
              if (!parsedArgs.success) {
                throw new Error(
                  `Invalid arguments for tool ${request.params.name}: ${parsedArgs.error.message}`
                );
              }
              return await reflectTask(parsedArgs.data);
            case "split_tasks":
              parsedArgs = await splitTasksSchema.safeParseAsync(
                request.params.arguments
              );
              if (!parsedArgs.success) {
                throw new Error(
                  `Invalid arguments for tool ${request.params.name}: ${parsedArgs.error.message}`
                );
              }
              return await splitTasks(parsedArgs.data);
            case "list_tasks":
              parsedArgs = await listTasksSchema.safeParseAsync(
                request.params.arguments
              );
              if (!parsedArgs.success) {
                throw new Error(
                  `Invalid arguments for tool ${request.params.name}: ${parsedArgs.error.message}`
                );
              }
              return await listTasks(parsedArgs.data);
            case "execute_task":
              parsedArgs = await executeTaskSchema.safeParseAsync(
                request.params.arguments
              );
              if (!parsedArgs.success) {
                throw new Error(
                  `Invalid arguments for tool ${request.params.name}: ${parsedArgs.error.message}`
                );
              }
              return await executeTask(parsedArgs.data);
            case "verify_task":
              parsedArgs = await verifyTaskSchema.safeParseAsync(
                request.params.arguments
              );
              if (!parsedArgs.success) {
                throw new Error(
                  `Invalid arguments for tool ${request.params.name}: ${parsedArgs.error.message}`
                );
              }
              return await verifyTask(parsedArgs.data);
            case "complete_task":
              parsedArgs = await completeTaskSchema.safeParseAsync(
                request.params.arguments
              );
              if (!parsedArgs.success) {
                throw new Error(
                  `Invalid arguments for tool ${request.params.name}: ${parsedArgs.error.message}`
                );
              }
              return await completeTask(parsedArgs.data);
            case "delete_task":
              parsedArgs = await deleteTaskSchema.safeParseAsync(
                request.params.arguments
              );
              if (!parsedArgs.success) {
                throw new Error(
                  `Invalid arguments for tool ${request.params.name}: ${parsedArgs.error.message}`
                );
              }
              return await deleteTask(parsedArgs.data);
            case "clear_all_tasks":
              parsedArgs = await clearAllTasksSchema.safeParseAsync(
                request.params.arguments
              );
              if (!parsedArgs.success) {
                throw new Error(
                  `Invalid arguments for tool ${request.params.name}: ${parsedArgs.error.message}`
                );
              }
              return await clearAllTasks(parsedArgs.data);
            case "update_task":
              parsedArgs = await updateTaskContentSchema.safeParseAsync(
                request.params.arguments
              );
              if (!parsedArgs.success) {
                throw new Error(
                  `Invalid arguments for tool ${request.params.name}: ${parsedArgs.error.message}`
                );
              }
              return await updateTaskContent(parsedArgs.data);
            case "query_task":
              parsedArgs = await queryTaskSchema.safeParseAsync(
                request.params.arguments
              );
              if (!parsedArgs.success) {
                throw new Error(
                  `Invalid arguments for tool ${request.params.name}: ${parsedArgs.error.message}`
                );
              }
              return await queryTask(parsedArgs.data);
            case "get_task_detail":
              parsedArgs = await getTaskDetailSchema.safeParseAsync(
                request.params.arguments
              );
              if (!parsedArgs.success) {
                throw new Error(
                  `Invalid arguments for tool ${request.params.name}: ${parsedArgs.error.message}`
                );
              }
              return await getTaskDetail(parsedArgs.data);
            case "process_thought":
              parsedArgs = await processThoughtSchema.safeParseAsync(
                request.params.arguments
              );
              if (!parsedArgs.success) {
                throw new Error(
                  `Invalid arguments for tool ${request.params.name}: ${parsedArgs.error.message}`
                );
              }
              return await processThought(parsedArgs.data);
            case "init_project_rules":
              return await initProjectRules();
            case "analyze_git_diff":
              parsedArgs = await analyzeGitDiffSchema.safeParseAsync(
                request.params.arguments
              );
              if (!parsedArgs.success) {
                throw new Error(
                  `Invalid arguments for tool ${request.params.name}: ${parsedArgs.error.message}`
                );
              }
              return await analyzeGitDiff(parsedArgs.data);
            default:
              throw new Error(`Tool ${request.params.name} does not exist`);
          }
        } catch (error) {
          const errorMsg =
            error instanceof Error ? error.message : String(error);
          return {
            content: [
              {
                type: "text",
                text: `Error occurred: ${errorMsg} \n Please try correcting the error and calling the tool again`,
              },
            ],
          };
        }
      }
    );

    // 建立連接
    const transport = new StdioServerTransport();
    await server.connect(transport);

    console.log("Shrimp Task Manager service started");
  } catch (error) {
    process.exit(1);
  }
}

main().catch(console.error);<|MERGE_RESOLUTION|>--- conflicted
+++ resolved
@@ -65,13 +65,11 @@
 
 async function main() {
   try {
-<<<<<<< HEAD
     console.log("啟動蝦米任務管理器服務...");
-    
+
     // 打印环境变量配置信息
     console.log("数据目录:", process.env.DATA_DIR || "默认路径");
     console.log("项目目录:", process.env.PROJECT_DIR || "未设置，将使用命令行参数或当前目录");
-=======
     console.log("Starting Shrimp Task Manager service...");
     const ENABLE_GUI = process.env.ENABLE_GUI === "true";
 
@@ -189,7 +187,6 @@
       process.on("SIGINT", shutdownHandler);
       process.on("SIGTERM", shutdownHandler);
     }
->>>>>>> 259fe36e
 
     // 創建MCP服務器
     const server = new Server(
@@ -487,6 +484,7 @@
               throw new Error(`Tool ${request.params.name} does not exist`);
           }
         } catch (error) {
+          console.error("Error executing tool:", error);
           const errorMsg =
             error instanceof Error ? error.message : String(error);
           return {
