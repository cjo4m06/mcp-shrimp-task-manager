import "dotenv/config";
import { loadPromptFromTemplate } from "./prompts/loader.js";
import { Server } from "@modelcontextprotocol/sdk/server/index.js";
import { StdioServerTransport } from "@modelcontextprotocol/sdk/server/stdio.js";
import { zodToJsonSchema } from "zod-to-json-schema";
import {
  CallToolRequest,
  CallToolRequestSchema,
  ListToolsRequestSchema,
} from "@modelcontextprotocol/sdk/types.js";
import express, { Request, Response, NextFunction } from "express";
import getPort from "get-port";
import path from "path";
import fs from "fs";
import fsPromises from "fs/promises";
import { fileURLToPath } from "url";

// 導入所有工具函數和 schema
import {
  planTask,
  planTaskSchema,
  analyzeTask,
  analyzeTaskSchema,
  reflectTask,
  reflectTaskSchema,
  splitTasks,
  splitTasksSchema,
  listTasksSchema,
  listTasks,
  executeTask,
  executeTaskSchema,
  verifyTask,
  verifyTaskSchema,
  deleteTask,
  deleteTaskSchema,
  clearAllTasks,
  clearAllTasksSchema,
  updateTaskContent,
  updateTaskContentSchema,
  queryTask,
  queryTaskSchema,
  getTaskDetail,
  getTaskDetailSchema,
<<<<<<< HEAD
  taskReport,
  taskReportSchema,
} from "./tools/taskTools.js";

// 導入思維鏈工具
import {
=======
>>>>>>> 528984f1
  processThought,
  processThoughtSchema,
  initProjectRules,
  initProjectRulesSchema,
} from "./tools/index.js";

// 導入Git分析工具
import {
  analyzeGitDiff,
  analyzeGitDiffSchema,
} from "./tools/gitAnalysisTools.js";

async function main() {
  try {
    console.info("啟動蝦米任務管理器服務...");

    // 打印环境变量配置信息
    console.error("数据目录:", process.env.DATA_DIR || "默认路径");
    console.error("项目目录:", process.env.PROJECT_DIR || "未设置，将使用命令行参数或当前目录");
    console.error("Starting Shrimp Task Manager service...");
    const ENABLE_GUI = process.env.ENABLE_GUI === "true";

    if (ENABLE_GUI) {
      // 創建 Express 應用
      const app = express();

      // 儲存 SSE 客戶端的列表
      let sseClients: Response[] = [];

      // 發送 SSE 事件的輔助函數
      function sendSseUpdate() {
        sseClients.forEach((client) => {
          // 檢查客戶端是否仍然連接
          if (!client.writableEnded) {
            client.write(
              `event: update\ndata: ${JSON.stringify({
                timestamp: Date.now(),
              })}\n\n`
            );
          }
        });
        // 清理已斷開的客戶端 (可選，但建議)
        sseClients = sseClients.filter((client) => !client.writableEnded);
      }

      // 設置靜態文件目錄
      const __filename = fileURLToPath(import.meta.url);
      const __dirname = path.dirname(__filename);
      const publicPath = path.join(__dirname, "public");
      const DATA_DIR = process.env.DATA_DIR || path.join(__dirname, "data");
      const TASKS_FILE_PATH = path.join(DATA_DIR, "tasks.json"); // 提取檔案路徑

      app.use(express.static(publicPath));

      // 設置 API 路由
      app.get("/api/tasks", async (req: Request, res: Response) => {
        try {
          // 使用 fsPromises 保持異步讀取
          const tasksData = await fsPromises.readFile(TASKS_FILE_PATH, "utf-8");
          res.json(JSON.parse(tasksData));
        } catch (error) {
          // 確保檔案不存在時返回空任務列表
          if ((error as NodeJS.ErrnoException).code === "ENOENT") {
            res.json({ tasks: [] });
          } else {
            res.status(500).json({ error: "Failed to read tasks data" });
          }
        }
      });

      // 新增：SSE 端點
      app.get("/api/tasks/stream", (req: Request, res: Response) => {
        res.writeHead(200, {
          "Content-Type": "text/event-stream",
          "Cache-Control": "no-cache",
          Connection: "keep-alive",
          // 可選: CORS 頭，如果前端和後端不在同一個 origin
          // "Access-Control-Allow-Origin": "*",
        });

        // 發送一個初始事件或保持連接
        res.write("data: connected\n\n");

        // 將客戶端添加到列表
        sseClients.push(res);

        // 當客戶端斷開連接時，將其從列表中移除
        req.on("close", () => {
          sseClients = sseClients.filter((client) => client !== res);
        });
      });

      // 獲取可用埠
      const port = await getPort();

      // 啟動 HTTP 伺服器
      const httpServer = app.listen(port, () => {
        // 在伺服器啟動後開始監聽檔案變化
        try {
          // 檢查檔案是否存在，如果不存在則不監聽 (避免 watch 報錯)
          if (fs.existsSync(TASKS_FILE_PATH)) {
            fs.watch(TASKS_FILE_PATH, (eventType, filename) => {
              if (
                filename &&
                (eventType === "change" || eventType === "rename")
              ) {
                // 稍微延遲發送，以防短時間內多次觸發 (例如編輯器保存)
                // debounce sendSseUpdate if needed
                sendSseUpdate();
              }
            });
          }
        } catch (watchError) {}
      });

      // 將 URL 寫入 ebGUI.md
      try {
        const websiteUrl = `[Task Manager UI](http://localhost:${port})`;
        const websiteFilePath = path.join(DATA_DIR, "WebGUI.md");
        await fsPromises.writeFile(websiteFilePath, websiteUrl, "utf-8");
      } catch (error) {}

      // 設置進程終止事件處理 (確保移除 watcher)
      const shutdownHandler = async () => {
        // 關閉所有 SSE 連接
        sseClients.forEach((client) => client.end());
        sseClients = [];

        // 關閉 HTTP 伺服器
        await new Promise<void>((resolve) => httpServer.close(() => resolve()));
        process.exit(0);
      };

      process.on("SIGINT", shutdownHandler);
      process.on("SIGTERM", shutdownHandler);
    }

    // 創建MCP服務器
    const server = new Server(
      {
        name: "Shrimp Task Manager",
        version: "1.0.0",
      },
      {
        capabilities: {
          tools: {},
        },
      }
    );

    server.setRequestHandler(ListToolsRequestSchema, async () => {
      return {
        tools: [
          {
            name: "plan_task",
            description: loadPromptFromTemplate("toolsDescription/planTask.md"),
            inputSchema: zodToJsonSchema(planTaskSchema),
          },
          {
            name: "analyze_task",
            description: loadPromptFromTemplate(
              "toolsDescription/analyzeTask.md"
            ),
            inputSchema: zodToJsonSchema(analyzeTaskSchema),
          },
          {
            name: "reflect_task",
            description: loadPromptFromTemplate(
              "toolsDescription/reflectTask.md"
            ),
            inputSchema: zodToJsonSchema(reflectTaskSchema),
          },
          {
            name: "split_tasks",
            description: loadPromptFromTemplate(
              "toolsDescription/splitTasks.md"
            ),
            inputSchema: zodToJsonSchema(splitTasksSchema),
          },
          {
            name: "list_tasks",
            description: loadPromptFromTemplate(
              "toolsDescription/listTasks.md"
            ),
            inputSchema: zodToJsonSchema(listTasksSchema),
          },
          {
            name: "execute_task",
            description: loadPromptFromTemplate(
              "toolsDescription/executeTask.md"
            ),
            inputSchema: zodToJsonSchema(executeTaskSchema),
          },
          {
            name: "verify_task",
            description: loadPromptFromTemplate(
              "toolsDescription/verifyTask.md"
            ),
            inputSchema: zodToJsonSchema(verifyTaskSchema),
          },
          {
            name: "delete_task",
            description: loadPromptFromTemplate(
              "toolsDescription/deleteTask.md"
            ),
            inputSchema: zodToJsonSchema(deleteTaskSchema),
          },
          {
            name: "clear_all_tasks",
            description: loadPromptFromTemplate(
              "toolsDescription/clearAllTasks.md"
            ),
            inputSchema: zodToJsonSchema(clearAllTasksSchema),
          },
          {
            name: "update_task",
            description: loadPromptFromTemplate(
              "toolsDescription/updateTask.md"
            ),
            inputSchema: zodToJsonSchema(updateTaskContentSchema),
          },
          {
            name: "query_task",
            description: loadPromptFromTemplate(
              "toolsDescription/queryTask.md"
            ),
            inputSchema: zodToJsonSchema(queryTaskSchema),
          },
          {
            name: "get_task_detail",
            description: loadPromptFromTemplate(
              "toolsDescription/getTaskDetail.md"
            ),
            inputSchema: zodToJsonSchema(getTaskDetailSchema),
          },
          {
            name: "process_thought",
            description: loadPromptFromTemplate(
              "toolsDescription/processThought.md"
            ),
            inputSchema: zodToJsonSchema(processThoughtSchema),
          },
          {
            name: "init_project_rules",
            description: loadPromptFromTemplate(
              "toolsDescription/initProjectRules.md"
            ),
            inputSchema: zodToJsonSchema(initProjectRulesSchema),
          },
          {
            name: "analyze_git_diff",
            description: loadPromptFromTemplate(
              "toolsDescription/analyzeGitDiff.md"
            ),
            inputSchema: zodToJsonSchema(analyzeGitDiffSchema),
          },
          {
            name: "task_report",
            description: loadPromptFromTemplate(
              "toolsDescription/taskReport.md"
            ),
            inputSchema: zodToJsonSchema(taskReportSchema),
          },
        ],
      };
    });

    server.setRequestHandler(
      CallToolRequestSchema,
      async (request: CallToolRequest) => {
        try {
          if (!request.params.arguments) {
            throw new Error("No arguments provided");
          }

          let parsedArgs;
          switch (request.params.name) {
            case "plan_task":
              parsedArgs = await planTaskSchema.safeParseAsync(
                request.params.arguments
              );
              if (!parsedArgs.success) {
                throw new Error(
                  `Invalid arguments for tool ${request.params.name}: ${parsedArgs.error.message}`
                );
              }
              return await planTask(parsedArgs.data);
            case "analyze_task":
              parsedArgs = await analyzeTaskSchema.safeParseAsync(
                request.params.arguments
              );
              if (!parsedArgs.success) {
                throw new Error(
                  `Invalid arguments for tool ${request.params.name}: ${parsedArgs.error.message}`
                );
              }
              return await analyzeTask(parsedArgs.data);
            case "reflect_task":
              parsedArgs = await reflectTaskSchema.safeParseAsync(
                request.params.arguments
              );
              if (!parsedArgs.success) {
                throw new Error(
                  `Invalid arguments for tool ${request.params.name}: ${parsedArgs.error.message}`
                );
              }
              return await reflectTask(parsedArgs.data);
            case "split_tasks":
              parsedArgs = await splitTasksSchema.safeParseAsync(
                request.params.arguments
              );
              if (!parsedArgs.success) {
                throw new Error(
                  `Invalid arguments for tool ${request.params.name}: ${parsedArgs.error.message}`
                );
              }
              return await splitTasks(parsedArgs.data);
            case "list_tasks":
              parsedArgs = await listTasksSchema.safeParseAsync(
                request.params.arguments
              );
              if (!parsedArgs.success) {
                throw new Error(
                  `Invalid arguments for tool ${request.params.name}: ${parsedArgs.error.message}`
                );
              }
              return await listTasks(parsedArgs.data);
            case "execute_task":
              parsedArgs = await executeTaskSchema.safeParseAsync(
                request.params.arguments
              );
              if (!parsedArgs.success) {
                throw new Error(
                  `Invalid arguments for tool ${request.params.name}: ${parsedArgs.error.message}`
                );
              }
              return await executeTask(parsedArgs.data);
            case "verify_task":
              parsedArgs = await verifyTaskSchema.safeParseAsync(
                request.params.arguments
              );
              if (!parsedArgs.success) {
                throw new Error(
                  `Invalid arguments for tool ${request.params.name}: ${parsedArgs.error.message}`
                );
              }
              return await verifyTask(parsedArgs.data);
            case "delete_task":
              parsedArgs = await deleteTaskSchema.safeParseAsync(
                request.params.arguments
              );
              if (!parsedArgs.success) {
                throw new Error(
                  `Invalid arguments for tool ${request.params.name}: ${parsedArgs.error.message}`
                );
              }
              return await deleteTask(parsedArgs.data);
            case "clear_all_tasks":
              parsedArgs = await clearAllTasksSchema.safeParseAsync(
                request.params.arguments
              );
              if (!parsedArgs.success) {
                throw new Error(
                  `Invalid arguments for tool ${request.params.name}: ${parsedArgs.error.message}`
                );
              }
              return await clearAllTasks(parsedArgs.data);
            case "update_task":
              parsedArgs = await updateTaskContentSchema.safeParseAsync(
                request.params.arguments
              );
              if (!parsedArgs.success) {
                throw new Error(
                  `Invalid arguments for tool ${request.params.name}: ${parsedArgs.error.message}`
                );
              }
              return await updateTaskContent(parsedArgs.data);
            case "query_task":
              parsedArgs = await queryTaskSchema.safeParseAsync(
                request.params.arguments
              );
              if (!parsedArgs.success) {
                throw new Error(
                  `Invalid arguments for tool ${request.params.name}: ${parsedArgs.error.message}`
                );
              }
              return await queryTask(parsedArgs.data);
            case "get_task_detail":
              parsedArgs = await getTaskDetailSchema.safeParseAsync(
                request.params.arguments
              );
              if (!parsedArgs.success) {
                throw new Error(
                  `Invalid arguments for tool ${request.params.name}: ${parsedArgs.error.message}`
                );
              }
              return await getTaskDetail(parsedArgs.data);
            case "process_thought":
              parsedArgs = await processThoughtSchema.safeParseAsync(
                request.params.arguments
              );
              if (!parsedArgs.success) {
                throw new Error(
                  `Invalid arguments for tool ${request.params.name}: ${parsedArgs.error.message}`
                );
              }
              return await processThought(parsedArgs.data);
            case "init_project_rules":
              return await initProjectRules();
            case "analyze_git_diff":
              parsedArgs = await analyzeGitDiffSchema.safeParseAsync(
                request.params.arguments
              );
              if (!parsedArgs.success) {
                throw new Error(
                  `Invalid arguments for tool ${request.params.name}: ${parsedArgs.error.message}`
                );
              }
              return await analyzeGitDiff(parsedArgs.data);
            case "task_report":
              parsedArgs = await taskReportSchema.safeParseAsync(
                request.params.arguments
              );
              if (!parsedArgs.success) {
                throw new Error(
                  `Invalid arguments for tool ${request.params.name}: ${parsedArgs.error.message}`
                );
              }
              return await taskReport(parsedArgs.data);
            default:
              throw new Error(`Tool ${request.params.name} does not exist`);
          }
        } catch (error) {
          console.error("Error executing tool:", error);
          const errorMsg =
            error instanceof Error ? error.message : String(error);
          return {
            content: [
              {
                type: "text",
                text: `Error occurred: ${errorMsg} \n Please try correcting the error and calling the tool again`,
              },
            ],
          };
        }
      }
    );

    // 建立連接
    const transport = new StdioServerTransport();
    await server.connect(transport);

    console.info("Shrimp Task Manager service started");
  } catch (error) {
    process.exit(1);
  }
}

main().catch(console.error);<|MERGE_RESOLUTION|>--- conflicted
+++ resolved
@@ -41,35 +41,15 @@
   queryTaskSchema,
   getTaskDetail,
   getTaskDetailSchema,
-<<<<<<< HEAD
-  taskReport,
-  taskReportSchema,
-} from "./tools/taskTools.js";
-
-// 導入思維鏈工具
-import {
-=======
->>>>>>> 528984f1
   processThought,
   processThoughtSchema,
   initProjectRules,
   initProjectRulesSchema,
 } from "./tools/index.js";
 
-// 導入Git分析工具
-import {
-  analyzeGitDiff,
-  analyzeGitDiffSchema,
-} from "./tools/gitAnalysisTools.js";
-
 async function main() {
   try {
-    console.info("啟動蝦米任務管理器服務...");
-
-    // 打印环境变量配置信息
-    console.error("数据目录:", process.env.DATA_DIR || "默认路径");
-    console.error("项目目录:", process.env.PROJECT_DIR || "未设置，将使用命令行参数或当前目录");
-    console.error("Starting Shrimp Task Manager service...");
+    console.log("Starting Shrimp Task Manager service...");
     const ENABLE_GUI = process.env.ENABLE_GUI === "true";
 
     if (ENABLE_GUI) {
@@ -299,20 +279,6 @@
             ),
             inputSchema: zodToJsonSchema(initProjectRulesSchema),
           },
-          {
-            name: "analyze_git_diff",
-            description: loadPromptFromTemplate(
-              "toolsDescription/analyzeGitDiff.md"
-            ),
-            inputSchema: zodToJsonSchema(analyzeGitDiffSchema),
-          },
-          {
-            name: "task_report",
-            description: loadPromptFromTemplate(
-              "toolsDescription/taskReport.md"
-            ),
-            inputSchema: zodToJsonSchema(taskReportSchema),
-          },
         ],
       };
     });
@@ -459,31 +425,10 @@
               return await processThought(parsedArgs.data);
             case "init_project_rules":
               return await initProjectRules();
-            case "analyze_git_diff":
-              parsedArgs = await analyzeGitDiffSchema.safeParseAsync(
-                request.params.arguments
-              );
-              if (!parsedArgs.success) {
-                throw new Error(
-                  `Invalid arguments for tool ${request.params.name}: ${parsedArgs.error.message}`
-                );
-              }
-              return await analyzeGitDiff(parsedArgs.data);
-            case "task_report":
-              parsedArgs = await taskReportSchema.safeParseAsync(
-                request.params.arguments
-              );
-              if (!parsedArgs.success) {
-                throw new Error(
-                  `Invalid arguments for tool ${request.params.name}: ${parsedArgs.error.message}`
-                );
-              }
-              return await taskReport(parsedArgs.data);
             default:
               throw new Error(`Tool ${request.params.name} does not exist`);
           }
         } catch (error) {
-          console.error("Error executing tool:", error);
           const errorMsg =
             error instanceof Error ? error.message : String(error);
           return {
@@ -502,7 +447,7 @@
     const transport = new StdioServerTransport();
     await server.connect(transport);
 
-    console.info("Shrimp Task Manager service started");
+    console.log("Shrimp Task Manager service started");
   } catch (error) {
     process.exit(1);
   }
