--- conflicted
+++ resolved
@@ -47,17 +47,14 @@
   processThoughtSchema,
   initProjectRules,
   initProjectRulesSchema,
-<<<<<<< HEAD
   // Idea Honing Tool
   createSpec,
   createSpecSchema,
   interactSpec,
   interactSpecSchema,
   ideaHoningTools,
-=======
   researchMode,
   researchModeSchema,
->>>>>>> c0d02b25
 } from "./tools/index.js";
 
 async function main() {
@@ -301,10 +298,8 @@
             ),
             inputSchema: zodToJsonSchema(initProjectRulesSchema),
           },
-<<<<<<< HEAD
           // Add Idea Honing Tool
           ...ideaHoningTools,
-=======
           {
             name: "research_mode",
             description: loadPromptFromTemplate(
@@ -312,7 +307,6 @@
             ),
             inputSchema: zodToJsonSchema(researchModeSchema),
           },
->>>>>>> c0d02b25
         ],
       };
     });
@@ -459,22 +453,26 @@
               return await processThought(parsedArgs.data);
             case "init_project_rules":
               return await initProjectRules();
-<<<<<<< HEAD
             case "create_spec":
               parsedArgs = await createSpecSchema.safeParseAsync(
-=======
+                request.params.arguments
+              );
+              if (!parsedArgs.success) {
+                throw new Error(
+                  `Invalid arguments for tool ${request.params.name}: ${parsedArgs.error.message}`
+                );
+              }
+              return await createSpec(parsedArgs.data);
             case "research_mode":
               parsedArgs = await researchModeSchema.safeParseAsync(
->>>>>>> c0d02b25
-                request.params.arguments
-              );
-              if (!parsedArgs.success) {
-                throw new Error(
-                  `Invalid arguments for tool ${request.params.name}: ${parsedArgs.error.message}`
-                );
-              }
-<<<<<<< HEAD
-              return await createSpec(parsedArgs.data);
+                request.params.arguments
+              );
+              if (!parsedArgs.success) {
+                throw new Error(
+                  `Invalid arguments for tool ${request.params.name}: ${parsedArgs.error.message}`
+                );
+              }
+              return await researchMode(parsedArgs.data);
             case "interact_spec":
               parsedArgs = await interactSpecSchema.safeParseAsync(
                 request.params.arguments
@@ -485,9 +483,6 @@
                 );
               }
               return await interactSpec(parsedArgs.data);
-=======
-              return await researchMode(parsedArgs.data);
->>>>>>> c0d02b25
             default:
               throw new Error(`Tool ${request.params.name} does not exist`);
           }
