--- conflicted
+++ resolved
@@ -7,10 +7,7 @@
 // 導出所有思維鏈工具
 export * from "./thought/index.js";
 
-<<<<<<< HEAD
 // 導出所有構想打磨工具
 export * from "./idea-honing/index.js";
-=======
 // 導出所有研究工具
-export * from "./research/index.js";
->>>>>>> c0d02b25
+export * from "./research/index.js";